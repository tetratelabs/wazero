package sysfs

import (
	"fmt"
	"io/fs"
	"os"
	"path/filepath"
	"strings"
	"syscall"
	"unsafe"

	"github.com/tetratelabs/wazero/experimental/sys"
)

func openFileAt(dir *os.File, path_ string, oflag sys.Oflag, perm fs.FileMode) (*os.File, sys.Errno) {
	// Since `NtCreateFile` doesn't resolve `.` and `..`, we need to do that.
	// This implementation if adapted from cap-std's implementation of `openat`
	// on Windows also using `NtCreateFile``.

	sep := string(filepath.Separator)
	path_ = strings.ReplaceAll(path_, "/", sep)
	rebuiltPath := ""

	for _, component := range strings.Split(path_, sep) {
		switch component {
		case "":
		case ".":
		case "..":
			if len(rebuiltPath) == 0 {
				rebuiltPath = dir.Name()
			}

			// And then pop the last component.
			rebuiltPath, _ = filepath.Split(rebuiltPath)
		default:
			rebuiltPath = filepath.Join(rebuiltPath, component)
		}
	}

	isDir := oflag&sys.O_DIRECTORY > 0
	flag := toOsOpenFlag(oflag)

	fd, err := openAt(syscall.Handle(dir.Fd()), rebuiltPath, flag|syscall.O_CLOEXEC, uint32(perm))
	if err != nil {
		errno := sys.UnwrapOSError(err)

		switch errno {
		case sys.EINVAL:
			// WASI expects ENOTDIR for a file path with a trailing slash.
			if strings.HasSuffix(path_, sep) {
				errno = sys.ENOTDIR
			}
		// To match expectations of WASI, e.g. TinyGo TestStatBadDir, return
		// ENOENT, not ENOTDIR.
		case sys.ENOTDIR:
			errno = sys.ENOENT
		case sys.ENOENT:
			if isSymlink(path_) {
				// Either symlink or hard link not found. We change the returned
				// errno depending on if it is symlink or not to have consistent
				// behavior across OSes.
				if isDir {
					// Dangling symlink dir must raise ENOTDIR.
					errno = sys.ENOTDIR
				} else {
					errno = sys.ELOOP
				}
			}
		}

		return nil, errno
	}

	return os.NewFile(uintptr(fd), path_), 0
}

// # Differences from syscall.Open
//
// This code is based on syscall.Open from the below link with some differences
// https://github.com/golang/go/blame/go1.20/src/syscall/syscall_windows.go#L308-L379
//
//   - syscall.O_CREAT doesn't imply syscall.GENERIC_WRITE as that breaks
//     flag expectations in wasi.
//   - add support for setting FILE_SHARE_DELETE.
func openAt(
	dirfd syscall.Handle,
	path string,
	mode int,
	perm uint32,
) (fd syscall.Handle, err error) {
	rootDirectory := syscall.Handle(0)
	if !filepath.IsAbs(path) {
		rootDirectory = dirfd
	} else {
		path = "\\??\\" + path
	}

<<<<<<< HEAD
=======
	fmt.Println(rootDirectory, path)

>>>>>>> 107be034
	if len(path) == 0 {
		return syscall.InvalidHandle, syscall.ERROR_FILE_NOT_FOUND
	}

	objectName, err := NewNTUnicodeString(path)
	if err != nil {
		return syscall.InvalidHandle, err
	}

	var access uint32
	switch mode & (syscall.O_RDONLY | syscall.O_WRONLY | syscall.O_RDWR) {
	case syscall.O_RDONLY:
		access = FILE_GENERIC_READ
	case syscall.O_WRONLY:
		access = FILE_GENERIC_WRITE
	case syscall.O_RDWR:
		access = FILE_GENERIC_READ | FILE_GENERIC_WRITE
	}
	if mode&syscall.O_APPEND != 0 {
		access &^= syscall.GENERIC_WRITE
		access |= syscall.FILE_APPEND_DATA
	}

	sharemode := uint32(syscall.FILE_SHARE_READ | syscall.FILE_SHARE_WRITE | syscall.FILE_SHARE_DELETE)
	var sa *syscall.SecurityAttributes
	if mode&syscall.O_CLOEXEC == 0 {
		var _sa syscall.SecurityAttributes
		_sa.Length = uint32(unsafe.Sizeof(sa))
		_sa.InheritHandle = 1
		sa = &_sa
	}

	var disposition uint32
	switch {
	case mode&(syscall.O_CREAT|syscall.O_EXCL) == (syscall.O_CREAT | syscall.O_EXCL):
		disposition = FILE_CREATE
	case mode&(syscall.O_CREAT|syscall.O_TRUNC) == (syscall.O_CREAT | syscall.O_TRUNC):
		disposition = FILE_SUPERSEDE
	case mode&syscall.O_CREAT == syscall.O_CREAT:
		disposition = FILE_OPEN_IF
	case mode&syscall.O_TRUNC == syscall.O_TRUNC:
		disposition = FILE_OVERWRITE
	default:
		disposition = FILE_OPEN
	}

	objectAttributes := OBJECT_ATTRIBUTES{
		Length:             uint32(unsafe.Sizeof(OBJECT_ATTRIBUTES{})),
		RootDirectory:      rootDirectory,
		ObjectName:         objectName,
		Attributes:         OBJ_CASE_INSENSITIVE,
		SecurityDescriptor: nil,
		SecurityQoS:        nil,
	}

	var (
		options        uint32
		allocationSize int64
		ioStatusBlock  IO_STATUS_BLOCK
		attrs          uint32 = syscall.FILE_ATTRIBUTE_NORMAL
	)

	// This shouldn't be included before 1.20 to have consistent behavior.
	// https://github.com/golang/go/commit/0f0aa5d8a6a0253627d58b3aa083b24a1091933f
	if disposition == FILE_OPEN && access == FILE_GENERIC_READ {
		// Necessary for opening directory handles.
		options |= FILE_OPEN_FOR_BACKUP_INTENT
	}

	if perm&syscall.S_IWRITE == 0 {
		attrs = syscall.FILE_ATTRIBUTE_READONLY

		if disposition == FILE_SUPERSEDE {
			// We have been asked to create a read-only file.
			// If the file already exists, the semantics of
			// the Unix open system call is to preserve the
			// existing permissions. If we pass FILE_SUPERSEDE
			// and FILE_ATTRIBUTE_READONLY to NtCreateFile,
			// and the file already exists, NtCreateFile will
			// change the file permissions.
			// Avoid that to preserve the Unix semantics.
			e := NtCreateFile(
				&fd,
				access,
				&objectAttributes,
				&ioStatusBlock,
				&allocationSize,
				syscall.FILE_ATTRIBUTE_NORMAL,
				sharemode,
				FILE_OVERWRITE,
				0,
				0,
				0,
			)
			switch e {
			case syscall.ERROR_FILE_NOT_FOUND, syscall.ERROR_PATH_NOT_FOUND:
				// File does not exist. These are the same
				// errors as Errno.Is checks for ErrNotExist.
				// Carry on to create the file.
			default:
				// Success or some different error.
				return fd, e
			}
		}
	}

	e := NtCreateFile(
		&fd,
		access,
		&objectAttributes,
		&ioStatusBlock,
		&allocationSize,
		attrs,
		sharemode,
		disposition,
		options,
		0,
		0,
	)
	if e != 0 {
		fmt.Println("openAt", e)
		return syscall.InvalidHandle, e
	}

	return fd, nil
}<|MERGE_RESOLUTION|>--- conflicted
+++ resolved
@@ -14,8 +14,9 @@
 
 func openFileAt(dir *os.File, path_ string, oflag sys.Oflag, perm fs.FileMode) (*os.File, sys.Errno) {
 	// Since `NtCreateFile` doesn't resolve `.` and `..`, we need to do that.
-	// This implementation if adapted from cap-std's implementation of `openat`
+	// This implementation is adapted from cap-std's implementation of `openat`
 	// on Windows also using `NtCreateFile``.
+	// See https://github.com/bytecodealliance/cap-std/issues/226
 
 	sep := string(filepath.Separator)
 	path_ = strings.ReplaceAll(path_, "/", sep)
@@ -95,11 +96,6 @@
 		path = "\\??\\" + path
 	}
 
-<<<<<<< HEAD
-=======
-	fmt.Println(rootDirectory, path)
-
->>>>>>> 107be034
 	if len(path) == 0 {
 		return syscall.InvalidHandle, syscall.ERROR_FILE_NOT_FOUND
 	}
@@ -151,8 +147,8 @@
 		RootDirectory:      rootDirectory,
 		ObjectName:         objectName,
 		Attributes:         OBJ_CASE_INSENSITIVE,
-		SecurityDescriptor: nil,
-		SecurityQoS:        nil,
+		SecurityDescriptor: 0,
+		SecurityQoS:        0,
 	}
 
 	var (
