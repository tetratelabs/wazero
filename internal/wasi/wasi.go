package internalwasi

import (
	crand "crypto/rand"
	"encoding/binary"
	"errors"
	"fmt"
	"io"
	"io/fs"
	"math"
	"os"
	"strings"
	"time"

	internalwasm "github.com/tetratelabs/wazero/internal/wasm"
	"github.com/tetratelabs/wazero/wasi"
	"github.com/tetratelabs/wazero/wasm"
)

const (
	// FunctionStart is the name of the nullary function a module must export if it is a WASI Command Module.
	//
	// Note: When this is exported FunctionInitialize must not be.
	// See https://github.com/WebAssembly/WASI/blob/snapshot-01/design/application-abi.md#current-unstable-abi
	FunctionStart = "_start"

	// FunctionInitialize is the name of the nullary function a module must export if it is a WASI Reactor Module.
	//
	// Note: When this is exported FunctionStart must not be.
	// See https://github.com/WebAssembly/WASI/blob/snapshot-01/design/application-abi.md#current-unstable-abi
	FunctionInitialize = "_initialize"

	// FunctionArgsGet reads command-line argument data.
	// See https://github.com/WebAssembly/WASI/blob/snapshot-01/phases/snapshot/docs.md#-args_getargv-pointerpointeru8-argv_buf-pointeru8---errno
	FunctionArgsGet = "args_get"

	// ImportArgsGet is the WebAssembly 1.0 (20191205) Text format import of FunctionArgsGet.
	ImportArgsGet = `(import "wasi_snapshot_preview1" "args_get"
    (func $wasi.args_get (param $argv i32) (param $argv_buf i32) (result (;errno;) i32)))`

	// FunctionArgsSizesGet returns command-line argument data sizes.
	// See https://github.com/WebAssembly/WASI/blob/snapshot-01/phases/snapshot/docs.md#-args_sizes_get---errno-size-size
	FunctionArgsSizesGet = "args_sizes_get"

	// ImportArgsSizesGet is the WebAssembly 1.0 (20191205) Text format import of FunctionArgsSizesGet.
	ImportArgsSizesGet = `(import "wasi_snapshot_preview1" "args_sizes_get"
    (func $wasi.args_sizes_get (param $result.argc i32) (param $result.argv_buf_size i32) (result (;errno;) i32)))`

	// FunctionEnvironGet reads environment variable data.
	// See https://github.com/WebAssembly/WASI/blob/snapshot-01/phases/snapshot/docs.md#-environ_getenviron-pointerpointeru8-environ_buf-pointeru8---errno
	FunctionEnvironGet = "environ_get"

	// ImportEnvironGet is the WebAssembly 1.0 (20191205) Text format import of FunctionEnvironGet.
	ImportEnvironGet = `(import "wasi_snapshot_preview1" "environ_get"
    (func $wasi.environ_get (param $environ i32) (param $environ_buf i32) (result (;errno;) i32)))`

	// FunctionEnvironSizesGet returns environment variable data sizes.
	// See https://github.com/WebAssembly/WASI/blob/snapshot-01/phases/snapshot/docs.md#-environ_sizes_get---errno-size-size
	FunctionEnvironSizesGet = "environ_sizes_get"

	// ImportEnvironSizesGet is the WebAssembly 1.0 (20191205) Text format import of FunctionEnvironSizesGet.
	ImportEnvironSizesGet = `(import "wasi_snapshot_preview1" "environ_sizes_get"
    (func $wasi.environ_sizes_get (param $result.environc i32) (param $result.environBufSize i32) (result (;errno;) i32)))`

	// FunctionClockResGet returns the resolution of a clock.
	// See https://github.com/WebAssembly/WASI/blob/snapshot-01/phases/snapshot/docs.md#-clock_res_getid-clockid---errno-timestamp
	FunctionClockResGet = "clock_res_get"

	// ImportClockResGet is the WebAssembly 1.0 (20191205) Text format import of FunctionClockResGet.
	ImportClockResGet = `(import "wasi_snapshot_preview1" "clock_res_get"
    (func $wasi.clock_res_get (param $id i32) (param $result.resolution i32) (result (;errno;) i32)))`

	// FunctionClockTimeGet returns the time value of a clock.
	// See https://github.com/WebAssembly/WASI/blob/snapshot-01/phases/snapshot/docs.md#-clock_time_getid-clockid-precision-timestamp---errno-timestamp
	FunctionClockTimeGet = "clock_time_get"

	// ImportClockTimeGet is the WebAssembly 1.0 (20191205) Text format import of FunctionClockTimeGet.
	ImportClockTimeGet = `(import "wasi_snapshot_preview1" "clock_time_get"
    (func $wasi.clock_time_get (param $id i32) (param $precision i64) (param $result.timestamp i32) (result (;errno;) i32)))`

	// FunctionFdAdvise provides file advisory information on a file descriptor.
	// See https://github.com/WebAssembly/WASI/blob/snapshot-01/phases/snapshot/docs.md#-fd_advisefd-fd-offset-filesize-len-filesize-advice-advice---errno
	FunctionFdAdvise = "fd_advise"

	// ImportFdAdvise is the WebAssembly 1.0 (20191205) Text format import of FunctionFdAdvise.
	ImportFdAdvise = `(import "wasi_snapshot_preview1" "fd_advise"
    (func $wasi.fd_advise (param $fd i32) (param $offset i64) (param $len i64) (param $result.advice i32) (result (;errno;) i32)))`

	// FunctionFdAllocate forces the allocation of space in a file.
	// See https://github.com/WebAssembly/WASI/blob/snapshot-01/phases/snapshot/docs.md#-fd_allocatefd-fd-offset-filesize-len-filesize---errno
	FunctionFdAllocate = "fd_allocate"

	// ImportFdAllocate is the WebAssembly 1.0 (20191205) Text format import of FunctionFdAllocate.
	ImportFdAllocate = `(import "wasi_snapshot_preview1" "fd_allocate"
    (func $wasi.fd_allocate (param $fd i32) (param $offset i64) (param $len i64) (result (;errno;) i32)))`

	// FunctionFdClose closes a file descriptor.
	// See https://github.com/WebAssembly/WASI/blob/snapshot-01/phases/snapshot/docs.md#fd_close
	FunctionFdClose = "fd_close"

	// ImportFdClose is the WebAssembly 1.0 (20191205) Text format import of FunctionFdClose.
	ImportFdClose = `(import "wasi_snapshot_preview1" "fd_close"
    (func $wasi.fd_close (param $fd i32) (result (;errno;) i32)))`

	// FunctionFdDatasync synchronizes the data of a file to disk.
	// See https://github.com/WebAssembly/WASI/blob/snapshot-01/phases/snapshot/docs.md#fd_close
	FunctionFdDatasync = "fd_datasync"

	// ImportFdDatasync is the WebAssembly 1.0 (20191205) Text format import of FunctionFdDatasync.
	ImportFdDatasync = `(import "wasi_snapshot_preview1" "fd_datasync"
    (func $wasi.fd_datasync (param $fd i32) (result (;errno;) i32)))`

	// FunctionFdFdstatGet gets the attributes of a file descriptor.
	// See https://github.com/WebAssembly/WASI/blob/snapshot-01/phases/snapshot/docs.md#-fd_fdstat_getfd-fd---errno-fdstat
	FunctionFdFdstatGet = "fd_fdstat_get"

	// ImportFdFdstatGet is the WebAssembly 1.0 (20191205) Text format import of FunctionFdFdstatGet.
	ImportFdFdstatGet = `(import "wasi_snapshot_preview1" "fd_fdstat_get"
    (func $wasi.fd_fdstat_get (param $fd i32) (param $result.stat i32) (result (;errno;) i32)))`

	// FunctionFdFdstatSetFlags adjusts the flags associated with a file descriptor.
	// See https://github.com/WebAssembly/WASI/blob/snapshot-01/phases/snapshot/docs.md#-fd_fdstat_set_flagsfd-fd-flags-fdflags---errno
	FunctionFdFdstatSetFlags = "fd_fdstat_set_flags"

	// ImportFdFdstatSetFlags is the WebAssembly 1.0 (20191205) Text format import of FunctionFdFdstatSetFlags.
	ImportFdFdstatSetFlags = `(import "wasi_snapshot_preview1" "fd_fdstat_set_flags"
    (func $wasi.fd_fdstat_set_flags (param $fd i32) (param $flags i32) (result (;errno;) i32)))`

	// FunctionFdFdstatSetRights adjusts the rights associated with a file descriptor.
	// See https://github.com/WebAssembly/WASI/blob/snapshot-01/phases/snapshot/docs.md#-fd_fdstat_set_rightsfd-fd-fs_rights_base-rights-fs_rights_inheriting-rights---errno
	FunctionFdFdstatSetRights = "fd_fdstat_set_rights"

	// ImportFdFdstatSetRights is the WebAssembly 1.0 (20191205) Text format import of FunctionFdFdstatSetRights.
	ImportFdFdstatSetRights = `(import "wasi_snapshot_preview1" "fd_fdstat_set_rights"
    (func $wasi.fd_fdstat_set_rights (param $fd i32) (param $fs_rights_base i64) (param $fs_rights_inheriting i64) (result (;errno;) i32)))`

	// FunctionFdFilestatGet returns the attributes of an open file.
	// See https://github.com/WebAssembly/WASI/blob/snapshot-01/phases/snapshot/docs.md#-fd_filestat_getfd-fd---errno-filestat
	FunctionFdFilestatGet = "fd_filestat_get"

	// ImportFdFilestatGet is the WebAssembly 1.0 (20191205) Text format import of FunctionFdFilestatGet.
	ImportFdFilestatGet = `(import "wasi_snapshot_preview1" "fd_filestat_get"
    (func $wasi.fd_filestat_get (param $fd i32) (param $result.buf i32) (result (;errno;) i32)))`

	// FunctionFdFilestatSetSize adjusts the size of an open file.
	// See https://github.com/WebAssembly/WASI/blob/snapshot-01/phases/snapshot/docs.md#-fd_filestat_set_sizefd-fd-size-filesize---errno
	FunctionFdFilestatSetSize = "fd_filestat_set_size"

	// ImportFdFilestatSetSize is the WebAssembly 1.0 (20191205) Text format import of FunctionFdFilestatSetSize.
	ImportFdFilestatSetSize = `(import "wasi_snapshot_preview1" "fd_filestat_set_size"
    (func $wasi.fd_filestat_set_size (param $fd i32) (param $size i64) (result (;errno;) i32)))`

	// FunctionFdFilestatSetTimes adjusts the times of an open file.
	// See https://github.com/WebAssembly/WASI/blob/snapshot-01/phases/snapshot/docs.md#-fd_filestat_set_timesfd-fd-atim-timestamp-mtim-timestamp-fst_flags-fstflags---errno
	FunctionFdFilestatSetTimes = "fd_filestat_set_times"

	// ImportFdFilestatSetTimes is the WebAssembly 1.0 (20191205) Text format import of FunctionFdFilestatSetTimes.
	ImportFdFilestatSetTimes = `(import "wasi_snapshot_preview1" "fd_filestat_set_times"
    (func $wasi.fd_filestat_set_times (param $fd i32) (param $atim i64) (param $mtim i64) (param $fst_flags i32) (result (;errno;) i32)))`

	// FunctionFdPread reads from a file descriptor, without using and updating the file descriptor's offset.
	// See https://github.com/WebAssembly/WASI/blob/snapshot-01/phases/snapshot/docs.md#-fd_preadfd-fd-iovs-iovec_array-offset-filesize---errno-size
	FunctionFdPread = "fd_pread"

	// ImportFdPread is the WebAssembly 1.0 (20191205) Text format import of FunctionFdPread.
	ImportFdPread = `(import "wasi_snapshot_preview1" "fd_pread"
    (func $wasi.fd_pread (param $fd i32) (param $iovs i32) (param $offset i64) (param $result.nread i32) (result (;errno;) i32)))`

	// FunctionFdPrestatGet returns the prestat data of a file descriptor.
	// See https://github.com/WebAssembly/WASI/blob/snapshot-01/phases/snapshot/docs.md#fd_prestat_get
	FunctionFdPrestatGet = "fd_prestat_get"

	// ImportFdPrestatGet is the WebAssembly 1.0 (20191205) Text format import of FunctionFdPrestatGet.
	ImportFdPrestatGet = `(import "wasi_snapshot_preview1" "fd_prestat_get"
    (func $wasi.fd_prestat_get (param $fd i32) (param $result.prestat i32) (result (;errno;) i32)))`

	// FunctionFdPrestatDirName returns the path of the pre-opened directory of a file descriptor.
	// See https://github.com/WebAssembly/WASI/blob/snapshot-01/phases/snapshot/docs.md#fd_prestat_dir_name
	FunctionFdPrestatDirName = "fd_prestat_dir_name"

	// ImportFdPrestatDirName is the WebAssembly 1.0 (20191205) Text format import of FunctionFdPrestatDirName.
	ImportFdPrestatDirName = `(import "wasi_snapshot_preview1" "fd_prestat_dir_name"
    (func $wasi.fd_prestat_dir_name (param $fd i32) (param $path i32) (param $path_len i32) (result (;errno;) i32)))`

	// FunctionFdPwrite writes to a file descriptor, without using and updating the file descriptor's offset.
	// See https://github.com/WebAssembly/WASI/blob/snapshot-01/phases/snapshot/docs.md#-fd_pwritefd-fd-iovs-ciovec_array-offset-filesize---errno-size
	FunctionFdPwrite = "fd_pwrite"

	// ImportFdPwrite is the WebAssembly 1.0 (20191205) Text format import of FunctionFdPwrite.
	ImportFdPwrite = `(import "wasi_snapshot_preview1" "fd_pwrite"
    (func $wasi.fd_pwrite (param $fd i32) (param $iovs i32) (param $offset i64) (param $result.nwritten i32) (result (;errno;) i32)))`

	// FunctionFdRead read bytes from a file descriptor.
	// See https://github.com/WebAssembly/WASI/blob/snapshot-01/phases/snapshot/docs.md#fd_read
	FunctionFdRead = "fd_read"

	// ImportFdRead is the WebAssembly 1.0 (20191205) Text format import of FunctionFdRead.
	ImportFdRead = `(import "wasi_snapshot_preview1" "fd_read"
    (func $wasi.fd_read (param $fd i32) (param $iovs i32) (param $iovs_len i32) (param $result.size i32) (result (;errno;) i32)))`

	// FunctionFdReaddir reads directory entries from a directory.
	// See https://github.com/WebAssembly/WASI/blob/snapshot-01/phases/snapshot/docs.md#-fd_readdirfd-fd-buf-pointeru8-buf_len-size-cookie-dircookie---errno-size
	FunctionFdReaddir = "fd_readdir"

	// ImportFdReaddir is the WebAssembly 1.0 (20191205) Text format import of FunctionFdReaddir.
	ImportFdReaddir = `(import "wasi_snapshot_preview1" "fd_readdir"
    (func $wasi.fd_readdir (param $fd i32) (param $buf i32) (param $buf_len i32) (param $cookie i64) (param $result.bufused i32) (result (;errno;) i32)))`

	// FunctionFdRenumber atomically replaces a file descriptor by renumbering another file descriptor.
	// See https://github.com/WebAssembly/WASI/blob/snapshot-01/phases/snapshot/docs.md#-fd_renumberfd-fd-to-fd---errno
	FunctionFdRenumber = "fd_renumber"

	// ImportFdRenumber is the WebAssembly 1.0 (20191205) Text format import of FunctionFdRenumber.
	ImportFdRenumber = `(import "wasi_snapshot_preview1" "fd_renumber"
    (func $wasi.fd_renumber (param $fd i32) (param $to i32) (result (;errno;) i32)))`

	// FunctionFdSeek moves the offset of a file descriptor.
	// See https://github.com/WebAssembly/WASI/blob/snapshot-01/phases/snapshot/docs.md#-fd_seekfd-fd-offset-filedelta-whence-whence---errno-filesize
	FunctionFdSeek = "fd_seek"

	// ImportFdSeek is the WebAssembly 1.0 (20191205) Text format import of FunctionFdSeek.
	ImportFdSeek = `(import "wasi_snapshot_preview1" "fd_seek"
    (func $wasi.fd_seek (param $fd i32) (param $offset i64) (param $whence i32) (param $result.newoffset i32) (result (;errno;) i32)))`

	// FunctionFdSync synchronizes the data and metadata of a file to disk.
	// See https://github.com/WebAssembly/WASI/blob/snapshot-01/phases/snapshot/docs.md#-fd_syncfd-fd---errno
	FunctionFdSync = "fd_sync"

	// ImportFdSync is the WebAssembly 1.0 (20191205) Text format import of FunctionFdSync.
	ImportFdSync = `(import "wasi_snapshot_preview1" "fd_sync"
    (func $wasi.fd_sync (param $fd i32) (result (;errno;) i32)))`

	// FunctionFdTell returns the current offset of a file descriptor.
	// See https://github.com/WebAssembly/WASI/blob/snapshot-01/phases/snapshot/docs.md#-fd_tellfd-fd---errno-filesize
	FunctionFdTell = "fd_tell"

	// ImportFdTell is the WebAssembly 1.0 (20191205) Text format import of FunctionFdTell.
	ImportFdTell = `(import "wasi_snapshot_preview1" "fd_tell"
    (func $wasi.fd_tell (param $fd i32) (param $result.offset i32) (result (;errno;) i32)))`

	// FunctionFdWrite write bytes to a file descriptor.
	// See https://github.com/WebAssembly/WASI/blob/snapshot-01/phases/snapshot/docs.md#fd_write
	FunctionFdWrite = "fd_write"

	// ImportFdWrite is the WebAssembly 1.0 (20191205) Text format import of FunctionFdWrite.
	ImportFdWrite = `(import "wasi_snapshot_preview1" "fd_write"
    (func $wasi.fd_write (param $fd i32) (param $iovs i32) (param $iovs_len i32) (param $result.size i32) (result (;errno;) i32)))`

	// FunctionPathCreateDirectory creates a directory.
	// See https://github.com/WebAssembly/WASI/blob/snapshot-01/phases/snapshot/docs.md#-path_create_directoryfd-fd-path-string---errno
	FunctionPathCreateDirectory = "path_create_directory"

	// ImportPathCreateDirectory is the WebAssembly 1.0 (20191205) Text format import of FunctionPathCreateDirectory.
	ImportPathCreateDirectory = `(import "wasi_snapshot_preview1" "path_create_directory"
    (func $wasi.path_create_directory (param $fd i32) (param $path i32) (param $path_len i32) (result (;errno;) i32)))`

	// FunctionPathFilestatGet returns the attributes of a file or directory.
	// See https://github.com/WebAssembly/WASI/blob/snapshot-01/phases/snapshot/docs.md#-path_filestat_getfd-fd-flags-lookupflags-path-string---errno-filestat
	FunctionPathFilestatGet = "path_filestat_get"

	// ImportPathFilestatGet is the WebAssembly 1.0 (20191205) Text format import of FunctionPathFilestatGet.
	ImportPathFilestatGet = `(import "wasi_snapshot_preview1" "path_filestat_get"
    (func $wasi.path_filestat_get (param $fd i32) (param $flags i32) (param $path i32) (param $path_len i32) (param $result.buf i32) (result (;errno;) i32)))`

	// FunctionPathFilestatSetTimes adjusts the timestamps of a file or directory.
	// See https://github.com/WebAssembly/WASI/blob/snapshot-01/phases/snapshot/docs.md#-path_filestat_set_timesfd-fd-flags-lookupflags-path-string-atim-timestamp-mtim-timestamp-fst_flags-fstflags---errno
	FunctionPathFilestatSetTimes = "path_filestat_set_times"

	// ImportPathFilestatSetTimes is the WebAssembly 1.0 (20191205) Text format import of FunctionPathFilestatSetTimes.
	ImportPathFilestatSetTimes = `(import "wasi_snapshot_preview1" "path_filestat_set_times"
    (func $wasi.path_filestat_set_times (param $fd i32) (param $flags i32) (param $path i32) (param $path_len i32) (param $atim i64) (param $mtim i64) (param $fst_flags i32) (result (;errno;) i32)))`

	// FunctionPathLink adjusts the timestamps of a file or directory.
	// See https://github.com/WebAssembly/WASI/blob/snapshot-01/phases/snapshot/docs.md#path_link
	FunctionPathLink = "path_link"

	// ImportPathLink is the WebAssembly 1.0 (20191205) Text format import of FunctionPathLink.
	ImportPathLink = `(import "wasi_snapshot_preview1" "path_link"
    (func $wasi.path_link (param $old_fd i32) (param $old_flags i32) (param $old_path i32) (param $old_path_len i32) (param $new_fd i32) (param $new_path i32) (param $new_path_len i32) (result (;errno;) i32)))`

	// FunctionPathOpen opens a file or directory.
	// See https://github.com/WebAssembly/WASI/blob/snapshot-01/phases/snapshot/docs.md#-path_openfd-fd-dirflags-lookupflags-path-string-oflags-oflags-fs_rights_base-rights-fs_rights_inheriting-rights-fdflags-fdflags---errno-fd
	FunctionPathOpen = "path_open"

	// ImportPathOpen is the WebAssembly 1.0 (20191205) Text format import of FunctionPathOpen.
	ImportPathOpen = `(import "wasi_snapshot_preview1" "path_open"
    (func $wasi.path_open (param $fd i32) (param $dirflags i32) (param $path i32) (param $path_len i32) (param $oflags i32) (param $fs_rights_base i64) (param $fs_rights_inheriting i64) (param $fdflags i32) (param $result.opened_fd i32) (result (;errno;) i32)))`

	// FunctionPathReadlink reads the contents of a symbolic link.
	// See: https://github.com/WebAssembly/WASI/blob/snapshot-01/phases/snapshot/docs.md#-path_readlinkfd-fd-path-string-buf-pointeru8-buf_len-size---errno-size
	FunctionPathReadlink = "path_readlink"

	// ImportPathReadlink is the WebAssembly 1.0 (20191205) Text format import of FunctionPathReadlink.
	ImportPathReadlink = `(import "wasi_snapshot_preview1" "path_readlink"
    (func $wasi.path_readlink (param $fd i32) (param $path i32) (param $path_len i32) (param $buf i32) (param $buf_len i32) (param $result.bufused i32) (result (;errno;) i32)))`

	// FunctionPathRemoveDirectory removes a directory.
	// See https://github.com/WebAssembly/WASI/blob/snapshot-01/phases/snapshot/docs.md#-path_remove_directoryfd-fd-path-string---errno
	FunctionPathRemoveDirectory = "path_remove_directory"

	// ImportPathRemoveDirectory is the WebAssembly 1.0 (20191205) Text format import of FunctionPathRemoveDirectory.
	ImportPathRemoveDirectory = `(import "wasi_snapshot_preview1" "path_remove_directory"
    (func $wasi.path_remove_directory (param $fd i32) (param $path i32) (param $path_len i32) (result (;errno;) i32)))`

	// FunctionPathRename renames a file or directory.
	// See https://github.com/WebAssembly/WASI/blob/snapshot-01/phases/snapshot/docs.md#-path_renamefd-fd-old_path-string-new_fd-fd-new_path-string---errno
	FunctionPathRename = "path_rename"

	// ImportPathRename is the WebAssembly 1.0 (20191205) Text format import of FunctionPathRename.
	ImportPathRename = `(import "wasi_snapshot_preview1" "path_rename"
    (func $wasi.path_rename (param $fd i32) (param $old_path i32) (param $old_path_len i32) (param $new_fd i32) (param $new_path i32) (param $new_path_len i32) (result (;errno;) i32)))`

	// FunctionPathSymlink creates a symbolic link.
	// See https://github.com/WebAssembly/WASI/blob/snapshot-01/phases/snapshot/docs.md#path_symlink
	FunctionPathSymlink = "path_symlink"

	// ImportPathSymlink is the WebAssembly 1.0 (20191205) Text format import of FunctionPathSymlink.
	ImportPathSymlink = `(import "wasi_snapshot_preview1" "path_symlink"
    (func $wasi.path_symlink (param $old_path i32) (param $old_path_len i32) (param $new_fd i32) (param $fd i32) (param $new_path i32) (param $new_path_len i32) (result (;errno;) i32)))`

	// FunctionPathUnlinkFile unlinks a file.
	// See https://github.com/WebAssembly/WASI/blob/snapshot-01/phases/snapshot/docs.md#-path_unlink_filefd-fd-path-string---errno
	FunctionPathUnlinkFile = "path_unlink_file"

	// ImportPathUnlinkFile is the WebAssembly 1.0 (20191205) Text format import of FunctionPathUnlinkFile.
	ImportPathUnlinkFile = `(import "wasi_snapshot_preview1" "path_unlink_file"
    (func $wasi.path_unlink_file (param $fd i32) (param $path i32) (param $path_len i32) (result (;errno;) i32)))`

	// FunctionPollOneoff unlinks a file.
	// See https://github.com/WebAssembly/WASI/blob/snapshot-01/phases/snapshot/docs.md#-poll_oneoffin-constpointersubscription-out-pointerevent-nsubscriptions-size---errno-size
	FunctionPollOneoff = "poll_oneoff"

	// ImportPollOneoff is the WebAssembly 1.0 (20191205) Text format import of FunctionPollOneoff.
	ImportPollOneoff = `(import "wasi_snapshot_preview1" "poll_oneoff"
    (func $wasi.poll_oneoff (param $in i32) (param $out i32) (param $nsubscriptions i32) (param $result.nevents i32) (result (;errno;) i32)))`

	// FunctionProcExit terminates the execution of the module with an exit code.
	// See https://github.com/WebAssembly/WASI/blob/main/phases/snapshot/docs.md#proc_exit
	FunctionProcExit = "proc_exit"

	// ImportProcExit is the WebAssembly 1.0 (20191205) Text format import of FunctionProcExit.
	//
	// See ImportProcExit
	// See SnapshotPreview1.ProcExit
	// See FunctionProcExit
	// See https://github.com/WebAssembly/WASI/blob/snapshot-01/phases/snapshot/docs.md#proc_exit
	ImportProcExit = `(import "wasi_snapshot_preview1" "proc_exit"
    (func $wasi.proc_exit (param $rval i32)))`

	// FunctionProcRaise sends a signal to the process of the calling thread.
	// See https://github.com/WebAssembly/WASI/blob/snapshot-01/phases/snapshot/docs.md#-proc_raisesig-signal---errno
	FunctionProcRaise = "proc_raise"

	// ImportProcRaise is the WebAssembly 1.0 (20191205) Text format import of FunctionProcRaise.
	ImportProcRaise = `(import "wasi_snapshot_preview1" "proc_raise"
    (func $wasi.proc_raise (param $sig i32) (result (;errno;) i32)))`

	// FunctionSchedYield temporarily yields execution of the calling thread.
	// See https://github.com/WebAssembly/WASI/blob/snapshot-01/phases/snapshot/docs.md#-sched_yield---errno
	FunctionSchedYield = "sched_yield"

	// ImportSchedYield is the WebAssembly 1.0 (20191205) Text format import of FunctionSchedYield.
	ImportSchedYield = `(import "wasi_snapshot_preview1" "sched_yield"
    (func $wasi.sched_yield (result (;errno;) i32)))`

	// FunctionRandomGet writes random data in buffer.
	// See: https://github.com/WebAssembly/WASI/blob/snapshot-01/phases/snapshot/docs.md#-random_getbuf-pointeru8-buf_len-size---errno
	FunctionRandomGet = "random_get"

	// ImportRandomGet is the WebAssembly 1.0 (20191205) Text format import of FunctionRandomGet.
	ImportRandomGet = `(import "wasi_snapshot_preview1" "random_get"
    (func $wasi.random_get (param $buf i32) (param $buf_len i32) (result (;errno;) i32)))`

	// FunctionSockRecv receives a message from a socket.
	// See: https://github.com/WebAssembly/WASI/blob/snapshot-01/phases/snapshot/docs.md#-sock_recvfd-fd-ri_data-iovec_array-ri_flags-riflags---errno-size-roflags
	FunctionSockRecv = "sock_recv"

	// ImportSockRecv is the WebAssembly 1.0 (20191205) Text format import of FunctionSockRecv.
	ImportSockRecv = `(import "wasi_snapshot_preview1" "sock_recv"
    (func $wasi.sock_recv (param $fd i32) (param $ri_data i32) (param $ri_data_count i32) (param $ri_flags i32) (param $result.ro_datalen i32) (param $result.ro_flags i32) (result (;errno;) i32)))`

	// FunctionSockSend sends a message on a socket.
	// See: https://github.com/WebAssembly/WASI/blob/snapshot-01/phases/snapshot/docs.md#-sock_sendfd-fd-si_data-ciovec_array-si_flags-siflags---errno-size
	FunctionSockSend = "sock_send"

	// ImportSockSend is the WebAssembly 1.0 (20191205) Text format import of FunctionSockSend.
	ImportSockSend = `(import "wasi_snapshot_preview1" "sock_send"
    (func $wasi.sock_send (param $fd i32) (param $si_data i32) (param $si_data_count i32) (param $si_flags i32) (param $result.so_datalen i32) (result (;errno;) i32)))`

	// FunctionSockShutdown shuts down socket send and receive channels.
	// See: https://github.com/WebAssembly/WASI/blob/snapshot-01/phases/snapshot/docs.md#-sock_shutdownfd-fd-how-sdflags---errno
	FunctionSockShutdown = "sock_shutdown"

	// ImportSockShutdown is the WebAssembly 1.0 (20191205) Text format import of FunctionSockShutdown.
	ImportSockShutdown = `(import "wasi_snapshot_preview1" "sock_shutdown"
    (func $wasi.sock_shutdown (param $fd i32) (param $how i32) (result (;errno;) i32)))`
)

// SnapshotPreview1 includes all host functions to export for WASI version wasi.ModuleSnapshotPreview1.
//
// ## Translation notes
// ### String
// WebAssembly 1.0 (20191205) has no string type, so any string input parameter expands to two uint32 parameters: offset
// and length.
//
// ### iovec_array
// `iovec_array` is encoded as two uin32le values (i32): offset and count.
//
// ### Result
// Each result besides wasi.Errno is always an uint32 parameter. WebAssembly 1.0 (20191205) can have up to one result,
// which is already used by wasi.Errno. This forces other results to be parameters. A result parameter is a memory
// offset to write the result to. As memory offsets are uint32, each parameter representing a result is uint32.
//
// ### Errno
// The WASI specification is sometimes ambiguous resulting in some runtimes interpreting the same function ways.
// wasi.Errno mappings are not defined in WASI, yet, so these mappings are best efforts by maintainers. When in doubt
// about portability, first look at internal/wasi/RATIONALE.md and if needed an issue on
// https://github.com/WebAssembly/WASI/issues
//
// ## Memory
// In WebAssembly 1.0 (20191205), there may be up to one Memory per store, which means wasm.Memory is always the
// wasm.Store Memories index zero: `store.Memories[0].Buffer`
//
// See https://github.com/WebAssembly/WASI/blob/snapshot-01/phases/snapshot/docs.md
// See https://github.com/WebAssembly/WASI/issues/215
// See https://wwa.w3.org/TR/2019/REC-wasm-core-1-20191205/#memory-instances%E2%91%A0.
type SnapshotPreview1 interface {
	// ArgsGet is the WASI function that reads command-line argument data (Args).
	//
	// There are two parameters. Both are offsets in wasm.Module Memory. If either are invalid due to
	// memory constraints, this returns ErrnoFault.
	//
	// * argv - is the offset to begin writing argument offsets in uint32 little-endian encoding.
	//   * ArgsSizesGet result argc * 4 bytes are written to this offset
	// * argvBuf - is the offset to write the null terminated arguments to ctx.Memory
	//   * ArgsSizesGet result argv_buf_size bytes are written to this offset
	//
	// For example, if ArgsSizesGet wrote argc=2 and argvBufSize=5 for arguments: "a" and "bc"
	//    parameters argv=7 and argvBuf=1, this function writes the below to `ctx.Memory`:
	//
	//               argvBufSize          uint32le    uint32le
	//            +----------------+     +--------+  +--------+
	//            |                |     |        |  |        |
	// []byte{?, 'a', 0, 'b', 'c', 0, ?, 1, 0, 0, 0, 3, 0, 0, 0, ?}
	//  argvBuf --^                      ^           ^
	//                            argv --|           |
	//          offset that begins "a" --+           |
	//                     offset that begins "bc" --+
	//
	// Note: ImportArgsGet shows this signature in the WebAssembly 1.0 (20191205) Text Format.
	// See ArgsSizesGet
	// See https://github.com/WebAssembly/WASI/blob/snapshot-01/phases/snapshot/docs.md#args_get
	// See https://en.wikipedia.org/wiki/Null-terminated_string
	ArgsGet(ctx wasm.Module, argv, argvBuf uint32) wasi.Errno

	// ArgsSizesGet is the WASI function named FunctionArgsSizesGet that reads command-line argument data (Args)
	// sizes.
	//
	// There are two result parameters: these are offsets in the wasm.Module Memory to write
	// corresponding sizes in uint32 little-endian encoding. If either are invalid due to memory constraints, this
	// returns ErrnoFault.
	//
	// * resultArgc - is the offset to write the argument count to ctx.Memory
	// * resultArgvBufSize - is the offset to write the null-terminated argument length to ctx.Memory
	//
	// For example, if Args are []string{"a","bc"} and
	//    parameters resultArgc=1 and resultArgvBufSize=6, this function writes the below to `ctx.Memory`:
	//
	//                   uint32le       uint32le
	//                  +--------+     +--------+
	//                  |        |     |        |
	//        []byte{?, 2, 0, 0, 0, ?, 5, 0, 0, 0, ?}
	//     resultArgc --^              ^
	//         2 args --+              |
	//             resultArgvBufSize --|
	//   len([]byte{'a',0,'b',c',0}) --+
	//
	// Note: ImportArgsSizesGet shows this signature in the WebAssembly 1.0 (20191205) Text Format.
	// See ArgsGet
	// See https://github.com/WebAssembly/WASI/blob/snapshot-01/phases/snapshot/docs.md#args_sizes_get
	// See https://en.wikipedia.org/wiki/Null-terminated_string
	ArgsSizesGet(ctx wasm.Module, resultArgc, resultArgvBufSize uint32) wasi.Errno

	// EnvironGet is the WASI function named FunctionEnvironGet that reads environment variables. (Environ)
	//
	// There are two parameters. Both are offsets in wasm.Module Memory. If either are invalid due to
	// memory constraints, this returns ErrnoFault.
	//
	// * environ - is the offset to begin writing environment variables offsets in uint32 little-endian encoding.
	//   * EnvironSizesGet result environc * 4 bytes are written to this offset
	// * environBuf - is the offset to write the environment variables to ctx.Memory
	//   * the format is the same as os.Environ, null terminated "key=val" entries
	//   * EnvironSizesGet result environBufSize bytes are written to this offset
	//
	// For example, if EnvironSizesGet wrote environc=2 and environBufSize=9 for environment variables: "a=b", "b=cd"
	//   and parameters environ=11 and environBuf=1, this function writes the below to `ctx.Memory`:
	//
	//                           environBufSize                 uint32le    uint32le
	//              +------------------------------------+     +--------+  +--------+
	//              |                                    |     |        |  |        |
	//   []byte{?, 'a', '=', 'b', 0, 'b', '=', 'c', 'd', 0, ?, 1, 0, 0, 0, 5, 0, 0, 0, ?}
	// environBuf --^                                          ^           ^
	//                              environ offset for "a=b" --+           |
	//                                         environ offset for "b=cd" --+
	//
	// Note: ImportEnvironGet shows this signature in the WebAssembly 1.0 (20191205) Text Format.
	// See EnvironSizesGet
	// See https://github.com/WebAssembly/WASI/blob/snapshot-01/phases/snapshot/docs.md#environ_get
	// See https://en.wikipedia.org/wiki/Null-terminated_string
	EnvironGet(ctx wasm.Module, environ, environBuf uint32) wasi.Errno

	// EnvironSizesGet is the WASI function named FunctionEnvironSizesGet that reads environment variable
	// (Environ) sizes.
	//
	// There are two result parameters: these are offsets in the wasi.Module Memory to write
	// corresponding sizes in uint32 little-endian encoding. If either are invalid due to memory constraints, this
	// returns ErrnoFault.
	//
	// * resultEnvironc - is the offset to write the environment variable count to ctx.Memory
	// * resultEnvironBufSize - is the offset to write the null-terminated environment variable length to ctx.Memory
	//
	// For example, if Environ is []string{"a=b","b=cd"} and
	//    parameters resultEnvironc=1 and resultEnvironBufSize=6, this function writes the below to `ctx.Memory`:
	//
	//                   uint32le       uint32le
	//                  +--------+     +--------+
	//                  |        |     |        |
	//        []byte{?, 2, 0, 0, 0, ?, 9, 0, 0, 0, ?}
	// resultEnvironc --^              ^
	//    2 variables --+              |
	//          resultEnvironBufSize --|
	//    len([]byte{'a','=','b',0,    |
	//           'b','=','c','d',0}) --+
	//
	// Note: ImportEnvironGet shows this signature in the WebAssembly 1.0 (20191205) Text Format.
	// See EnvironGet
	// See https://github.com/WebAssembly/WASI/blob/snapshot-01/phases/snapshot/docs.md#environ_sizes_get
	// See https://en.wikipedia.org/wiki/Null-terminated_string
	EnvironSizesGet(ctx wasm.Module, resultEnvironc, resultEnvironBufSize uint32) wasi.Errno

	// ClockResGet is the WASI function named FunctionClockResGet and is stubbed for GrainLang per #271
	ClockResGet(ctx wasm.Module, id uint32, resultResolution uint32) wasi.Errno

	// ClockTimeGet is the WASI function named FunctionClockTimeGet that returns the time value of a clock (time.Now).
	//
	// * id - The clock id for which to return the time.
	// * precision - The maximum lag (exclusive) that the returned time value may have, compared to its actual value.
	// * resultTimestamp - the offset to write the timestamp to ctx.Memory
	//   * the timestamp is epoch nanoseconds encoded as a uint64 little-endian encoding.
	//
	// For example, if time.Now returned exactly midnight UTC 2022-01-01 (1640995200000000000), and
	//   parameters resultTimestamp=1, this function writes the below to `ctx.Memory`:
	//
	//                                      uint64le
	//                    +------------------------------------------+
	//                    |                                          |
	//          []byte{?, 0x0, 0x0, 0x1f, 0xa6, 0x70, 0xfc, 0xc5, 0x16, ?}
	//  resultTimestamp --^
	//
	// Note: ImportClockTimeGet shows this signature in the WebAssembly 1.0 (20191205) Text Format.
	// Note: This is similar to `clock_gettime` in POSIX.
	// See https://github.com/WebAssembly/WASI/blob/snapshot-01/phases/snapshot/docs.md#-clock_time_getid-clockid-precision-timestamp---errno-timestamp
	// See https://linux.die.net/man/3/clock_gettime
	ClockTimeGet(ctx wasm.Module, id uint32, precision uint64, resultTimestamp uint32) wasi.Errno

	// FdAdvise is the WASI function named FunctionFdAdvise and is stubbed for GrainLang per #271
	FdAdvise(ctx wasm.Module, fd uint32, offset, len uint64, resultAdvice uint32) wasi.Errno

	// FdAllocate is the WASI function named FunctionFdAllocate and is stubbed for GrainLang per #271
	FdAllocate(ctx wasm.Module, fd uint32, offset, len uint64, resultAdvice uint32) wasi.Errno

	// FdClose is the WASI function to close a file descriptor. This returns ErrnoBadf if the fd is invalid.
	//
	// * fd - the file descriptor to close
	//
	// Note: ImportFdClose shows this signature in the WebAssembly 1.0 (20191205) Text Format.
	// Note: This is similar to `close` in POSIX.
	// See https://github.com/WebAssembly/WASI/blob/main/phases/snapshot/docs.md#fd_close
	// See https://linux.die.net/man/3/close
	FdClose(ctx wasm.Module, fd uint32) wasi.Errno

	// FdDatasync is the WASI function named FunctionFdDatasync and is stubbed for GrainLang per #271
	FdDatasync(ctx wasm.Module, fd uint32) wasi.Errno

	// FdFdstatGet is the WASI function to return the attributes of a file descriptor.
	//
	// * fd - the file descriptor to get the fdstat attributes data
	// * resultFdstat - the offset to write the result fdstat data
	//
	// The wasi.Errno returned is wasi.ErrnoSuccess except the following error conditions:
	// * wasi.ErrnoBadf - if `fd` is invalid
	// * wasi.ErrnoFault - if `resultFdstat` contains an invalid offset due to the memory constraint
	//
	// fdstat byte layout is 24-byte size, which as the following elements in order
	// * fs_filetype 1 byte, to indicate the file type
	// * fs_flags 2 bytes, to indicate the file descriptor flag
	// * 5 pad bytes
	// * fs_right_base 8 bytes, to indicate the current rights of the fd
	// * fs_right_inheriting 8 bytes, to indicate the maximum rights of the fd
	//
	// For example, with a file corresponding with `fd` was a directory (=3) opened with `fd_read` right (=1) and no fs_flags (=0),
	//    parameter resultFdstat=1, this function writes the below to `ctx.Memory`:
	//
	//                   uint16le   padding            uint64le                uint64le
	//          uint8 --+  +--+  +-----------+  +--------------------+  +--------------------+
	//                  |  |  |  |           |  |                    |  |                    |
	//        []byte{?, 3, 0, 0, 0, 0, 0, 0, 0, 1, 0, 0, 0, 0, 0, 0, 0, 1, 0, 0, 0, 0, 0, 0, 0}
	//   resultFdstat --^  ^-- fs_flags         ^-- fs_right_base       ^-- fs_right_inheriting
	//                  |
	//                  +-- fs_filetype
	//
	// Note: ImportFdFdstatGet shows this signature in the WebAssembly 1.0 (20191205) Text Format.
	// Note: FdFdstatGet returns similar flags to `fsync(fd, F_GETFL)` in POSIX, as well as additional fields.
	// See https://github.com/WebAssembly/WASI/blob/snapshot-01/phases/snapshot/docs.md#fdstat
	// See https://github.com/WebAssembly/WASI/blob/main/phases/snapshot/docs.md#fd_fdstat_get
	// See https://linux.die.net/man/3/fsync
	FdFdstatGet(ctx wasm.Module, fd, resultFdstat uint32) wasi.Errno

	// FdFdstatSetFlags is the WASI function named FunctionFdFdstatSetFlags and is stubbed for GrainLang per #271
	FdFdstatSetFlags(ctx wasm.Module, fd uint32, flags uint32) wasi.Errno

	// FdFdstatSetRights is the WASI function named FunctionFdFdstatSetRights and is stubbed for GrainLang per #271
	FdFdstatSetRights(ctx wasm.Module, fd uint32, fsRightsBase, fsRightsInheriting uint64) wasi.Errno

	// FdFilestatGet is the WASI function named FunctionFdFilestatGet
	FdFilestatGet(ctx wasm.Module, fd uint32, resultBuf uint32) wasi.Errno

	// FdFilestatSetSize is the WASI function named FunctionFdFilestatSetSize
	FdFilestatSetSize(ctx wasm.Module, fd uint32, size uint64) wasi.Errno

	// FdFilestatSetTimes is the WASI function named FunctionFdFilestatSetTimes
	FdFilestatSetTimes(ctx wasm.Module, fd uint32, atim, mtim uint64, fstFlags uint32) wasi.Errno

	// FdPread is the WASI function named FunctionFdPread
	FdPread(ctx wasm.Module, fd, iovs uint32, offset uint64, resultNread uint32) wasi.Errno

	// FdPrestatGet is the WASI function to return the prestat data of a file descriptor.
	// This returns wasi.ErrnoBadf if the fd is invalid.
	//
	// * fd - the file descriptor to get the prestat
	// * resultPrestat - the offset to write the result prestat data
	//
	// prestat byte layout is 8 bytes, beginning with an 8-bit tag and 3 pad bytes. The only valid tag is `prestat_dir`,
	// which is tag zero. This simplifies the byte layout to 4 empty bytes followed by the uint32le encoded path length.
	//
	// For example, the directory name corresponding with `fd` was "/tmp" and
	//    parameter resultPrestat=1, this function writes the below to `ctx.Memory`:
	//
	//                     padding   uint32le
	//          uint8 --+  +-----+  +--------+
	//                  |  |     |  |        |
	//        []byte{?, 0, 0, 0, 0, 4, 0, 0, 0, ?}
	//  resultPrestat --^           ^
	//            tag --+           |
	//                              +-- size in bytes of the string "/tmp"
	//
	// Note: ImportFdPrestatGet shows this signature in the WebAssembly 1.0 (20191205) Text Format.
	// See FdPrestatDirName
	// See https://github.com/WebAssembly/WASI/blob/snapshot-01/phases/snapshot/docs.md#prestat
	// See https://github.com/WebAssembly/WASI/blob/main/phases/snapshot/docs.md#fd_prestat_get
	FdPrestatGet(ctx wasm.Module, fd uint32, resultPrestat uint32) wasi.Errno

	// FdPrestatDirName is the WASI function to return the path of the pre-opened directory of a file descriptor.
	//
	// * fd - the file descriptor to get the path of the pre-opened directory
	// * path - the offset in `ctx.Memory` to write the result path
	// * pathLen - the count of bytes to write to `path`
	//   * This should match the uint32le FdPrestatGet writes to offset `resultPrestat`+4
	//
	// The wasi.Errno returned is wasi.ErrnoSuccess except the following error conditions:
	// * wasi.ErrnoBadf - if `fd` is invalid
	// * wasi.ErrnoFault - if `path` is an invalid offset due to the memory constraint
	// * wasi.ErrnoNametoolong - if `pathLen` is longer than the actual length of the result path
	//
	// For example, the directory name corresponding with `fd` was "/tmp" and
	//    parameters path=1 pathLen=4 (correct), this function will write the below to `ctx.Memory`:
	//
	//                  pathLen
	//              +--------------+
	//              |              |
	//   []byte{?, '/', 't', 'm', 'p', ?}
	//       path --^
	//
	// Note: ImportFdPrestatDirName shows this signature in the WebAssembly 1.0 (20191205) Text Format.
	// See FdPrestatGet
	// See https://github.com/WebAssembly/WASI/blob/snapshot-01/phases/snapshot/docs.md#fd_prestat_dir_name
	FdPrestatDirName(ctx wasm.Module, fd, path, pathLen uint32) wasi.Errno
	// TODO: FdPrestatDirName may have to return ErrnoNotdir if the type of the prestat data of `fd` is not a PrestatDir.

	// FdPwrite is the WASI function named FunctionFdPwrite
	FdPwrite(ctx wasm.Module, fd, iovs uint32, offset uint64, resultNwritten uint32) wasi.Errno

	// FdRead is the WASI function to read from a file descriptor.
	//
	// * fd - an opened file descriptor to read data from
	// * iovs - the offset in `ctx.Memory` to read offset, size pairs representing where to write file data.
	//   * Both offset and length are encoded as uint32le.
	// * iovsCount - the count of memory offset, size pairs to read sequentially starting at iovs.
	// * resultSize - the offset in `ctx.Memory` to write the number of bytes read
	//
	// The wasi.Errno returned is wasi.ErrnoSuccess except the following error conditions:
	// * wasi.ErrnoBadf - if `fd` is invalid
	// * wasi.ErrnoFault - if `iovs` or `resultSize` contain an invalid offset due to the memory constraint
	// * wasi.ErrnoIo - if an IO related error happens during the operation
	//
	// For example, this function needs to first read `iovs` to determine where to write contents. If
	//    parameters iovs=1 iovsCount=2, this function reads two offset/length pairs from `ctx.Memory`:
	//
	//                      iovs[0]                  iovs[1]
	//              +---------------------+   +--------------------+
	//              | uint32le    uint32le|   |uint32le    uint32le|
	//              +---------+  +--------+   +--------+  +--------+
	//              |         |  |        |   |        |  |        |
	//    []byte{?, 18, 0, 0, 0, 4, 0, 0, 0, 23, 0, 0, 0, 2, 0, 0, 0, ?... }
	//       iovs --^            ^            ^           ^
	//              |            |            |           |
	//     offset --+   length --+   offset --+  length --+
	//
	// If the contents of the `fd` parameter was "wazero" (6 bytes) and
	//    parameter resultSize=26, this function writes the below to `ctx.Memory`:
	//
	//                       iovs[0].length        iovs[1].length
	//                      +--------------+       +----+       uint32le
	//                      |              |       |    |      +--------+
	//   []byte{ 0..16, ?, 'w', 'a', 'z', 'e', ?, 'r', 'o', ?, 6, 0, 0, 0 }
	//     iovs[0].offset --^                      ^           ^
	//                            iovs[1].offset --+           |
	//                                            resultSize --+
	//
	// Note: ImportFdRead shows this signature in the WebAssembly 1.0 (20191205) Text Format.
	// Note: This is similar to `readv` in POSIX.
	// See FdWrite
	// See https://github.com/WebAssembly/WASI/blob/snapshot-01/phases/snapshot/docs.md#fd_read
	// See https://github.com/WebAssembly/WASI/blob/snapshot-01/phases/snapshot/docs.md#iovec
	// See https://linux.die.net/man/3/readv
	FdRead(ctx wasm.Module, fd, iovs, iovsCount, resultSize uint32) wasi.Errno

	// FdReaddir is the WASI function named FunctionFdReaddir
	FdReaddir(ctx wasm.Module, fd, buf, bufLen uint32, cookie uint64, resultBufused uint32) wasi.Errno

	// FdRenumber is the WASI function named FunctionFdRenumber
	FdRenumber(ctx wasm.Module, fd, to uint32) wasi.Errno

<<<<<<< HEAD
	// FdSeek is the WASI function to move the offset of a file descriptor.
	//
	// * fd: the file descriptor to move the offset of
	// * offset: the number of bytes to move
	// * whence: the position relative to which to set the offset of the file descriptor.
	// * resultNewoffset: the offset in `ctx.Memory` to write the new offset to, relative to start of the file
	//
	// The wasi.Errno returned is wasi.ErrnoSuccess except the following error conditions:
	// * wasi.ErrnoBadf - if `fd` is invalid
	// * wasi.ErrnoFault - if `resultNewoffset` is an invalid offset due to the memory constraint
	// * wasi.ErrnoInval - if `whence` is an invalid value
	// * wasi.ErrnoIo - if other error happens during the operation of the underying file system.
	//
	// For example, if fd 3 is a file with offset 0, and
	//   parameters fd=3, offset=4, whence=1, which means io.SeekStart, resultNewOffset=1,
	//   this function writes the below to `ctx.Memory`:
	//
	//                             uint64le
	//                    +-----------------------+
	//                    |                       |
	//          []byte{?, 4, 0, 0, 0, 0, 0, 0, 0, ? }
	//  resultNewoffset --^
	//
	// Note: ImportFdSeek shows this signature in the WebAssembly 1.0 (20191205) Text Format.
	// Note: This is similar to `lseek` in POSIX.
	// See https://github.com/WebAssembly/WASI/blob/snapshot-01/phases/snapshot/docs.md#fd_seek
	// See https://linux.die.net/man/3/lseek
	FdSeek(ctx wasm.ModuleContext, fd uint32, offset uint64, whence uint32, resultNewoffset uint32) wasi.Errno
=======
	// FdSeek is the WASI function named FunctionFdSeek
	FdSeek(ctx wasm.Module, fd uint32, offset uint64, whence uint32, resultNewoffset uint32) wasi.Errno
>>>>>>> 1e483461

	// FdSync is the WASI function named FunctionFdSync
	FdSync(ctx wasm.Module, fd uint32) wasi.Errno

	// FdTell is the WASI function named FunctionFdTell
	FdTell(ctx wasm.Module, fd, resultOffset uint32) wasi.Errno

	// FdWrite is the WASI function to write to a file descriptor.
	//
	// * fd - an opened file descriptor to write data to
	// * iovs - the offset in `ctx.Memory` to read offset, size pairs representing the data to write to `fd`
	//   * Both offset and length are encoded as uint32le.
	// * iovsCount - the count of memory offset, size pairs to read sequentially starting at iovs.
	// * resultSize - the offset in `ctx.Memory` to write the number of bytes written
	//
	// The wasi.Errno returned is wasi.ErrnoSuccess except the following error conditions:
	// * wasi.ErrnoBadf - if `fd` is invalid
	// * wasi.ErrnoFault - if `iovs` or `resultSize` contain an invalid offset due to the memory constraint
	// * wasi.ErrnoIo - if an IO related error happens during the operation
	//
	// For example, this function needs to first read `iovs` to determine what to write to `fd`. If
	//    parameters iovs=1 iovsCount=2, this function reads two offset/length pairs from `ctx.Memory`:
	//
	//                      iovs[0]                  iovs[1]
	//              +---------------------+   +--------------------+
	//              | uint32le    uint32le|   |uint32le    uint32le|
	//              +---------+  +--------+   +--------+  +--------+
	//              |         |  |        |   |        |  |        |
	//    []byte{?, 18, 0, 0, 0, 4, 0, 0, 0, 23, 0, 0, 0, 2, 0, 0, 0, ?... }
	//       iovs --^            ^            ^           ^
	//              |            |            |           |
	//     offset --+   length --+   offset --+  length --+
	//
	// This function reads those chunks `ctx.Memory` into the `fd` sequentially.
	//
	//                       iovs[0].length        iovs[1].length
	//                      +--------------+       +----+
	//                      |              |       |    |
	//   []byte{ 0..16, ?, 'w', 'a', 'z', 'e', ?, 'r', 'o', ? }
	//     iovs[0].offset --^                      ^
	//                            iovs[1].offset --+
	//
	// Since "wazero" was written, if parameter resultSize=26, this function writes the below to `ctx.Memory`:
	//
	//                      uint32le
	//                     +--------+
	//                     |        |
	//   []byte{ 0..24, ?, 6, 0, 0, 0', ? }
	//        resultSize --^
	//
	// Note: ImportFdWrite shows this signature in the WebAssembly 1.0 (20191205) Text Format.
	// Note: This is similar to `writev` in POSIX.
	// See FdRead
	// See https://github.com/WebAssembly/WASI/blob/snapshot-01/phases/snapshot/docs.md#ciovec
	// See https://github.com/WebAssembly/WASI/blob/snapshot-01/phases/snapshot/docs.md#fd_write
	// See https://linux.die.net/man/3/writev
	FdWrite(ctx wasm.Module, fd, iovs, iovsCount, resultSize uint32) wasi.Errno

	// PathCreateDirectory is the WASI function named FunctionPathCreateDirectory
	PathCreateDirectory(ctx wasm.Module, fd, path, pathLen uint32) wasi.Errno

	// PathFilestatGet is the WASI function named FunctionPathFilestatGet
	PathFilestatGet(ctx wasm.Module, fd, flags, path, pathLen, resultBuf uint32) wasi.Errno

	// PathFilestatSetTimes is the WASI function named FunctionPathFilestatSetTimes
	PathFilestatSetTimes(ctx wasm.Module, fd, flags, path, pathLen uint32, atim, mtime uint64, fstFlags uint32) wasi.Errno

	// PathLink is the WASI function named FunctionPathLink
	PathLink(ctx wasm.Module, oldFd, oldFlags, oldPath, oldPathLen, newFd, newPath, newPathLen uint32) wasi.Errno

	// PathOpen is the WASI function to open a file or directory. This returns ErrnoBadf if the fd is invalid.
	//
	// * fd - the file descriptor of a directory that `path` is relative to
	// * dirflags - flags to indicate how to resolve `path`
	// * path - the offset in `ctx.Memory` to read the path string from
	// * pathLen - the length of `path`
	// * oFlags - the open flags to indicate the method by which to open the file
	// * fsRightsBase - the rights of the newly created file descriptor for `path`
	// * fsRightsInheriting - the rights of the file descriptors derived from the newly created file descriptor for `path`
	// * fdFlags - the file descriptor flags
	// * resultOpenedFd - the offset in `ctx.Memory` to write the newly created file descriptor to.
	//     * The result FD value is guaranteed to be less than 2**31
	//
	// For example, this function needs to first read `path` to determine the file to open.
	//    If parameters `path` = 1, `pathLen` = 6, and the path is "wazero", PathOpen reads the path from `ctx.Memory`:
	//
	//                   pathLen
	//               +------------------------+
	//               |                        |
	//   []byte{ ?, 'w', 'a', 'z', 'e', 'r', 'o', ?... }
	//        path --^
	//
	// Then, if parameters resultOpenedFd = 8, and this function opened a new file descriptor 3 with the given flags,
	// this function writes the blow to `ctx.Memory`:
	//
	//                          uint32le
	//                         +--------+
	//                         |        |
	//        []byte{ 0..6, ?, 4, 0, 0, 0, ?}
	//        resultOpenedFd --^
	//
	// Note: ImportPathOpen shows this signature in the WebAssembly 1.0 (20191205) Text Format.
	// Note: This is similar to `openat` in POSIX.
	// Note: The returned file descriptor is not guaranteed to be the lowest-numbered file
	// See https://github.com/WebAssembly/WASI/blob/main/phases/snapshot/docs.md#path_open
	// See https://linux.die.net/man/3/openat
	PathOpen(ctx wasm.Module, fd, dirflags, path, pathLen, oflags uint32, fsRightsBase, fsRightsInheriting uint32, fdflags, resultOpenedFd uint32) wasi.Errno

	// PathReadlink is the WASI function named FunctionPathReadlink
	PathReadlink(ctx wasm.Module, fd, path, pathLen, buf, bufLen, resultBufused uint32) wasi.Errno

	// PathRemoveDirectory is the WASI function named FunctionPathRemoveDirectory
	PathRemoveDirectory(ctx wasm.Module, fd, path, pathLen uint32) wasi.Errno

	// PathRename is the WASI function named FunctionPathRename
	PathRename(ctx wasm.Module, fd, oldPath, oldPathLen, newFd, newPath, newPathLen uint32) wasi.Errno

	// PathSymlink is the WASI function named FunctionPathSymlink
	PathSymlink(ctx wasm.Module, oldPath, oldPathLen, fd, newFd, newPath, newPathLen uint32) wasi.Errno

	// PathUnlinkFile is the WASI function named FunctionPathUnlinkFile
	PathUnlinkFile(ctx wasm.Module, fd, path, pathLen uint32) wasi.Errno

	// PollOneoff is the WASI function named FunctionPollOneoff
	PollOneoff(ctx wasm.Module, in, out, nsubscriptions, resultNevents uint32) wasi.Errno

	// ProcExit is the WASI function that terminates the execution of the module with an exit code.
	// An exit code of 0 indicates successful termination. The meanings of other values are not defined by WASI.
	//
	// * rval - The exit code.
	//
	// In wazero, if ProcExit is called, the calling function returns immediately, returning the given exit code as the error.
	// You can get the exit code by casting the error to wasi.ExitCode.
	// See wasi.ExitCode
	//
	// Note: ImportProcExit shows this signature in the WebAssembly 1.0 (20191205) Text Format.
	// See https://github.com/WebAssembly/WASI/blob/main/phases/snapshot/docs.md#proc_exit
	ProcExit(rval uint32)

	// ProcRaise is the WASI function named FunctionProcRaise
	ProcRaise(ctx wasm.Module, sig uint32) wasi.Errno

	// SchedYield is the WASI function named FunctionSchedYield
	SchedYield(ctx wasm.Module) wasi.Errno

	// RandomGet is the WASI function named FunctionRandomGet that write random data in buffer (rand.Read()).
	//
	// * buf - is the ctx.Memory offset to write random values
	// * bufLen - size of random data in bytes
	//
	// For example, if underlying random source was seeded like `rand.NewSource(42)`, we expect `ctx.Memory` to contain:
	//
	//                             bufLen (5)
	//                    +--------------------------+
	//                    |                        	 |
	//          []byte{?, 0x53, 0x8c, 0x7f, 0x96, 0xb1, ?}
	//              buf --^
	//
	// Note: ImportRandomGet shows this signature in the WebAssembly 1.0 (20191205) Text Format.
	// See https://github.com/WebAssembly/WASI/blob/snapshot-01/phases/snapshot/docs.md#-random_getbuf-pointeru8-bufLen-size---errno
	RandomGet(ctx wasm.Module, buf, bufLen uint32) wasi.Errno

	// SockRecv is the WASI function named FunctionSockRecv
	SockRecv(ctx wasm.Module, fd, riData, riDataCount, riFlags, resultRoDataLen, resultRoFlags uint32) wasi.Errno

	// SockSend is the WASI function named FunctionSockSend
	SockSend(ctx wasm.Module, fd, siData, siDataCount, siFlags, resultSoDataLen uint32) wasi.Errno

	// SockShutdown is the WASI function named FunctionSockShutdown
	SockShutdown(ctx wasm.Module, fd, how uint32) wasi.Errno
}

type wasiAPI struct {
	args *nullTerminatedStrings
	// environ stores each environment variable in the form of "key=value",
	// which is both convenient for the implementation of environ_get and matches os.Environ
	environ *nullTerminatedStrings
	stdin   io.Reader
	stdout,
	stderr io.Writer
	opened map[uint32]fileEntry
	// timeNowUnixNano is mutable for testing
	timeNowUnixNano func() uint64
	randSource      func([]byte) error
}

// SnapshotPreview1Functions returns all go functions that implement SnapshotPreview1.
// These should be exported in the module named wasi.ModuleSnapshotPreview1.
// See internalwasm.NewHostModule
func SnapshotPreview1Functions(opts ...Option) (nameToGoFunc map[string]interface{}) {
	a := NewAPI(opts...)
	// Note: these are ordered per spec for consistency even if the resulting map can't guarantee that.
	// See https://github.com/WebAssembly/WASI/blob/snapshot-01/phases/snapshot/docs.md#functions
	nameToGoFunc = map[string]interface{}{
		FunctionArgsGet:              a.ArgsGet,
		FunctionArgsSizesGet:         a.ArgsSizesGet,
		FunctionEnvironGet:           a.EnvironGet,
		FunctionEnvironSizesGet:      a.EnvironSizesGet,
		FunctionClockResGet:          a.ClockResGet,
		FunctionClockTimeGet:         a.ClockTimeGet,
		FunctionFdAdvise:             a.FdAdvise,
		FunctionFdAllocate:           a.FdAllocate,
		FunctionFdClose:              a.FdClose,
		FunctionFdDatasync:           a.FdDatasync,
		FunctionFdFdstatGet:          a.FdFdstatGet,
		FunctionFdFdstatSetFlags:     a.FdFdstatSetFlags,
		FunctionFdFdstatSetRights:    a.FdFdstatSetRights,
		FunctionFdFilestatGet:        a.FdFilestatGet,
		FunctionFdFilestatSetSize:    a.FdFilestatSetSize,
		FunctionFdFilestatSetTimes:   a.FdFilestatSetTimes,
		FunctionFdPread:              a.FdPread,
		FunctionFdPrestatGet:         a.FdPrestatGet,
		FunctionFdPrestatDirName:     a.FdPrestatDirName,
		FunctionFdPwrite:             a.FdPwrite,
		FunctionFdRead:               a.FdRead,
		FunctionFdReaddir:            a.FdReaddir,
		FunctionFdRenumber:           a.FdRenumber,
		FunctionFdSeek:               a.FdSeek,
		FunctionFdSync:               a.FdSync,
		FunctionFdTell:               a.FdTell,
		FunctionFdWrite:              a.FdWrite,
		FunctionPathCreateDirectory:  a.PathCreateDirectory,
		FunctionPathFilestatGet:      a.PathFilestatGet,
		FunctionPathFilestatSetTimes: a.PathFilestatSetTimes,
		FunctionPathLink:             a.PathLink,
		FunctionPathOpen:             a.PathOpen,
		FunctionPathReadlink:         a.PathReadlink,
		FunctionPathRemoveDirectory:  a.PathRemoveDirectory,
		FunctionPathRename:           a.PathRename,
		FunctionPathSymlink:          a.PathSymlink,
		FunctionPathUnlinkFile:       a.PathUnlinkFile,
		FunctionPollOneoff:           a.PollOneoff,
		FunctionProcExit:             a.ProcExit,
		FunctionProcRaise:            a.ProcRaise,
		FunctionSchedYield:           a.SchedYield,
		FunctionRandomGet:            a.RandomGet,
		FunctionSockRecv:             a.SockRecv,
		FunctionSockSend:             a.SockSend,
		FunctionSockShutdown:         a.SockShutdown,
	}
	return
}

// ArgsGet implements SnapshotPreview1.ArgsGet
func (a *wasiAPI) ArgsGet(ctx wasm.Module, argv, argvBuf uint32) wasi.Errno {
	for _, arg := range a.args.nullTerminatedValues {
		if !ctx.Memory().WriteUint32Le(argv, argvBuf) {
			return wasi.ErrnoFault
		}
		argv += 4 // size of uint32
		if !ctx.Memory().Write(argvBuf, arg) {
			return wasi.ErrnoFault
		}
		argvBuf += uint32(len(arg))
	}

	return wasi.ErrnoSuccess
}

// ArgsSizesGet implements SnapshotPreview1.ArgsSizesGet
func (a *wasiAPI) ArgsSizesGet(ctx wasm.Module, resultArgc, resultArgvBufSize uint32) wasi.Errno {
	if !ctx.Memory().WriteUint32Le(resultArgc, uint32(len(a.args.nullTerminatedValues))) {
		return wasi.ErrnoFault
	}
	if !ctx.Memory().WriteUint32Le(resultArgvBufSize, a.args.totalBufSize) {
		return wasi.ErrnoFault
	}
	return wasi.ErrnoSuccess
}

// EnvironGet implements SnapshotPreview1.EnvironGet
func (a *wasiAPI) EnvironGet(ctx wasm.Module, environ uint32, environBuf uint32) wasi.Errno {
	// w.environ holds the environment variables in the form of "key=val\x00", so just copies it to the linear memory.
	for _, env := range a.environ.nullTerminatedValues {
		if !ctx.Memory().WriteUint32Le(environ, environBuf) {
			return wasi.ErrnoFault
		}
		environ += 4 // size of uint32
		if !ctx.Memory().Write(environBuf, env) {
			return wasi.ErrnoFault
		}
		environBuf += uint32(len(env))
	}

	return wasi.ErrnoSuccess
}

// EnvironSizesGet implements SnapshotPreview1.EnvironSizesGet
func (a *wasiAPI) EnvironSizesGet(ctx wasm.Module, resultEnvironc uint32, resultEnvironBufSize uint32) wasi.Errno {
	if !ctx.Memory().WriteUint32Le(resultEnvironc, uint32(len(a.environ.nullTerminatedValues))) {
		return wasi.ErrnoFault
	}
	if !ctx.Memory().WriteUint32Le(resultEnvironBufSize, a.environ.totalBufSize) {
		return wasi.ErrnoFault
	}

	return wasi.ErrnoSuccess
}

// ClockResGet implements SnapshotPreview1.ClockResGet
func (a *wasiAPI) ClockResGet(ctx wasm.Module, id uint32, resultResolution uint32) wasi.Errno {
	return wasi.ErrnoNosys // stubbed for GrainLang per #271
}

// ClockTimeGet implements SnapshotPreview1.ClockTimeGet
func (a *wasiAPI) ClockTimeGet(ctx wasm.Module, id uint32, precision uint64, resultTimestamp uint32) wasi.Errno {
	// TODO: id and precision are currently ignored.
	if !ctx.Memory().WriteUint64Le(resultTimestamp, a.timeNowUnixNano()) {
		return wasi.ErrnoFault
	}
	return wasi.ErrnoSuccess
}

// FdAdvise implements SnapshotPreview1.FdAdvise
func (a *wasiAPI) FdAdvise(ctx wasm.Module, fd uint32, offset, len uint64, resultAdvice uint32) wasi.Errno {
	return wasi.ErrnoNosys // stubbed for GrainLang per #271
}

// FdAllocate implements SnapshotPreview1.FdAllocate
func (a *wasiAPI) FdAllocate(ctx wasm.Module, fd uint32, offset, len uint64) wasi.Errno {
	return wasi.ErrnoNosys // stubbed for GrainLang per #271
}

// FdClose implements SnapshotPreview1.FdClose
func (a *wasiAPI) FdClose(ctx wasm.Module, fd uint32) wasi.Errno {
	f, ok := a.opened[fd]
	if !ok {
		return wasi.ErrnoBadf
	}

	if f.file != nil {
		f.file.Close()
	}

	delete(a.opened, fd)

	return wasi.ErrnoSuccess
}

// FdDatasync implements SnapshotPreview1.FdDatasync
func (a *wasiAPI) FdDatasync(ctx wasm.Module, fd uint32) wasi.Errno {
	return wasi.ErrnoNosys // stubbed for GrainLang per #271
}

// FdFdstatGet implements SnapshotPreview1.FdFdstatGet
// TODO: Currently FdFdstatget implements nothing except returning fake fs_right_inheriting
func (a *wasiAPI) FdFdstatGet(ctx wasm.Module, fd uint32, resultStat uint32) wasi.Errno {
	if _, ok := a.opened[fd]; !ok {
		return wasi.ErrnoBadf
	}
	if !ctx.Memory().WriteUint64Le(resultStat+16, wasi.R_FD_READ|wasi.R_FD_WRITE) {
		return wasi.ErrnoFault
	}
	return wasi.ErrnoSuccess
}

// FdPrestatGet implements SnapshotPreview1.FdPrestatGet
// TODO: Currently FdPrestatGet implements nothing except returning ErrnoBadf
func (a *wasiAPI) FdPrestatGet(ctx wasm.Module, fd uint32, bufPtr uint32) wasi.Errno {
	if _, ok := a.opened[fd]; !ok {
		return wasi.ErrnoBadf
	}
	return wasi.ErrnoSuccess
}

// FdFdstatSetFlags implements SnapshotPreview1.FdFdstatSetFlags
func (a *wasiAPI) FdFdstatSetFlags(ctx wasm.Module, fd uint32, flags uint32) wasi.Errno {
	return wasi.ErrnoNosys // stubbed for GrainLang per #271
}

// FdFdstatSetRights implements SnapshotPreview1.FdFdstatSetRights
func (a *wasiAPI) FdFdstatSetRights(ctx wasm.Module, fd uint32, fsRightsBase, fsRightsInheriting uint64) wasi.Errno {
	return wasi.ErrnoNosys // stubbed for GrainLang per #271
}

// FdFilestatGet implements SnapshotPreview1.FdFilestatGet
func (a *wasiAPI) FdFilestatGet(ctx wasm.Module, fd uint32, resultBuf uint32) wasi.Errno {
	return wasi.ErrnoNosys // stubbed for GrainLang per #271
}

// FdFilestatSetSize implements SnapshotPreview1.FdFilestatSetSize
func (a *wasiAPI) FdFilestatSetSize(ctx wasm.Module, fd uint32, size uint64) wasi.Errno {
	return wasi.ErrnoNosys // stubbed for GrainLang per #271
}

// FdFilestatSetTimes implements SnapshotPreview1.FdFilestatSetTimes
func (a *wasiAPI) FdFilestatSetTimes(ctx wasm.Module, fd uint32, atim, mtim uint64, fstFlags uint32) wasi.Errno {
	return wasi.ErrnoNosys // stubbed for GrainLang per #271
}

// FdPread implements SnapshotPreview1.FdPread
func (a *wasiAPI) FdPread(ctx wasm.Module, fd, iovs uint32, offset uint64, resultNread uint32) wasi.Errno {
	return wasi.ErrnoNosys // stubbed for GrainLang per #271
}

// FdPrestatDirName implements SnapshotPreview1.FdPrestatDirName
func (a *wasiAPI) FdPrestatDirName(ctx wasm.Module, fd uint32, pathPtr uint32, pathLen uint32) wasi.Errno {
	f, ok := a.opened[fd]
	if !ok {
		return wasi.ErrnoBadf
	}

	// Some runtimes may have another semantics. See internal/wasi/RATIONALE.md
	if uint32(len(f.path)) < pathLen {
		return wasi.ErrnoNametoolong
	}

	// TODO: FdPrestatDirName may have to return ErrnoNotdir if the type of the prestat data of `fd` is not a PrestatDir.
	if !ctx.Memory().Write(pathPtr, []byte(f.path)[:pathLen]) {
		return wasi.ErrnoFault
	}
	return wasi.ErrnoSuccess
}

// FdPwrite implements SnapshotPreview1.FdPwrite
func (a *wasiAPI) FdPwrite(ctx wasm.Module, fd, iovs uint32, offset uint64, resultNwritten uint32) wasi.Errno {
	return wasi.ErrnoNosys // stubbed for GrainLang per #271
}

// FdRead implements SnapshotPreview1.FdRead
func (a *wasiAPI) FdRead(ctx wasm.Module, fd, iovs, iovsCount, resultSize uint32) wasi.Errno {
	var reader io.Reader

	switch fd {
	case 0:
		reader = a.stdin
	default:
		f, ok := a.opened[fd]
		if !ok || f.file == nil {
			return wasi.ErrnoBadf
		}
		reader = f.file
	}

	var nread uint32
	for i := uint32(0); i < iovsCount; i++ {
		iovPtr := iovs + i*8
		offset, ok := ctx.Memory().ReadUint32Le(iovPtr)
		if !ok {
			return wasi.ErrnoFault
		}
		l, ok := ctx.Memory().ReadUint32Le(iovPtr + 4)
		if !ok {
			return wasi.ErrnoFault
		}
		b, ok := ctx.Memory().Read(offset, l)
		if !ok {
			return wasi.ErrnoFault
		}
		n, err := reader.Read(b)
		nread += uint32(n)
		if errors.Is(err, io.EOF) {
			break
		} else if err != nil {
			return wasi.ErrnoIo
		}
	}
	if !ctx.Memory().WriteUint32Le(resultSize, nread) {
		return wasi.ErrnoFault
	}
	return wasi.ErrnoSuccess
}

// FdReaddir implements SnapshotPreview1.FdReaddir
func (a *wasiAPI) FdReaddir(ctx wasm.Module, fd, buf, bufLen uint32, cookie uint64, resultBufused uint32) wasi.Errno {
	return wasi.ErrnoNosys // stubbed for GrainLang per #271
}

// FdRenumber implements SnapshotPreview1.FdRenumber
func (a *wasiAPI) FdRenumber(ctx wasm.Module, fd, to uint32) wasi.Errno {
	return wasi.ErrnoNosys // stubbed for GrainLang per #271
}

// FdSeek implements SnapshotPreview1.FdSeek
<<<<<<< HEAD
func (a *wasiAPI) FdSeek(ctx wasm.ModuleContext, fd uint32, offset uint64, whence uint32, resultNewoffset uint32) wasi.Errno {
	f, ok := a.opened[fd]
	if !ok || f.file == nil {
		return wasi.ErrnoBadf
	}

	// Note: Golang's whence and WASI's whence are compatible.
	if whence > io.SeekEnd /* exceeds the maximum valid whence */ {
		return wasi.ErrnoInval
	}
	newOffst, err := f.file.Seek(int64(offset), int(whence))
	if err != nil {
		return wasi.ErrnoIo
	}

	if !ctx.Memory().WriteUint32Le(resultNewoffset, uint32(newOffst)) {
		return wasi.ErrnoFault
	}

	return wasi.ErrnoSuccess
=======
func (a *wasiAPI) FdSeek(ctx wasm.Module, fd uint32, offset uint64, whence uint32, resultNewoffset uint32) wasi.Errno {
	return wasi.ErrnoNosys // stubbed for GrainLang per #271
>>>>>>> 1e483461
}

// FdSync implements SnapshotPreview1.FdSync
func (a *wasiAPI) FdSync(ctx wasm.Module, fd uint32) wasi.Errno {
	return wasi.ErrnoNosys // stubbed for GrainLang per #271
}

// FdTell implements SnapshotPreview1.FdTell
func (a *wasiAPI) FdTell(ctx wasm.Module, fd, resultOffset uint32) wasi.Errno {
	return wasi.ErrnoNosys // stubbed for GrainLang per #271
}

// FdWrite implements SnapshotPreview1.FdWrite
func (a *wasiAPI) FdWrite(ctx wasm.Module, fd, iovs, iovsCount, resultSize uint32) wasi.Errno {
	var writer io.Writer

	switch fd {
	case 1:
		writer = a.stdout
	case 2:
		writer = a.stderr
	default:
		f, ok := a.opened[fd]
		if !ok || f.file == nil {
			return wasi.ErrnoBadf
		}
		writer = f.file
	}

	var nwritten uint32
	for i := uint32(0); i < iovsCount; i++ {
		iovPtr := iovs + i*8
		offset, ok := ctx.Memory().ReadUint32Le(iovPtr)
		if !ok {
			return wasi.ErrnoFault
		}
		l, ok := ctx.Memory().ReadUint32Le(iovPtr + 4)
		if !ok {
			return wasi.ErrnoFault
		}
		b, ok := ctx.Memory().Read(offset, l)
		if !ok {
			return wasi.ErrnoFault
		}
		n, err := writer.Write(b)
		if err != nil {
			return wasi.ErrnoIo
		}
		nwritten += uint32(n)
	}
	if !ctx.Memory().WriteUint32Le(resultSize, nwritten) {
		return wasi.ErrnoFault
	}
	return wasi.ErrnoSuccess
}

// PathCreateDirectory implements SnapshotPreview1.PathCreateDirectory
func (a *wasiAPI) PathCreateDirectory(ctx wasm.Module, fd, path, pathLen uint32) wasi.Errno {
	return wasi.ErrnoNosys // stubbed for GrainLang per #271
}

// PathFilestatGet implements SnapshotPreview1.PathFilestatGet
func (a *wasiAPI) PathFilestatGet(ctx wasm.Module, fd, flags, path, pathLen, resultBuf uint32) wasi.Errno {
	return wasi.ErrnoNosys // stubbed for GrainLang per #271
}

// PathFilestatSetTimes implements SnapshotPreview1.PathFilestatSetTimes
func (a *wasiAPI) PathFilestatSetTimes(ctx wasm.Module, fd, flags, path, pathLen uint32, atim, mtime uint64, fstFlags uint32) wasi.Errno {
	return wasi.ErrnoNosys // stubbed for GrainLang per #271
}

// PathLink implements SnapshotPreview1.PathLink
func (a *wasiAPI) PathLink(ctx wasm.Module, oldFd, oldFlags, oldPath, oldPathLen, newFd, newPath, newPathLen uint32) wasi.Errno {
	return wasi.ErrnoNosys // stubbed for GrainLang per #271
}

// PathOpen implements SnapshotPreview1.PathOpen
func (a *wasiAPI) PathOpen(ctx wasm.Module, fd, dirflags, path, pathLen, oflags uint32, fsRightsBase,
	fsRightsInheriting uint64, fdflags, resultOpenedFd uint32) (errno wasi.Errno) {
	dir, ok := a.opened[fd]
	if !ok || dir.fileSys == nil {
		return wasi.ErrnoBadf
	}

	b, ok := ctx.Memory().Read(path, pathLen)
	if !ok {
		return wasi.ErrnoFault
	}
	pathName := string(b)
	f, err := dir.fileSys.OpenWASI(dirflags, pathName, oflags, fsRightsBase, fsRightsInheriting, fdflags)
	if err != nil {
		switch {
		case errors.Is(err, fs.ErrNotExist):
			return wasi.ErrnoNoent
		default:
			return wasi.ErrnoInval
		}
	}

	newFD, err := a.randUnusedFD()
	if err != nil {
		return wasi.ErrnoIo
	}

	a.opened[newFD] = fileEntry{
		path:    pathName,
		fileSys: dir.fileSys,
		file:    f,
	}

	if !ctx.Memory().WriteUint32Le(resultOpenedFd, newFD) {
		return wasi.ErrnoFault
	}
	return wasi.ErrnoSuccess
}

// PathReadlink implements SnapshotPreview1.PathReadlink
func (a *wasiAPI) PathReadlink(ctx wasm.Module, fd, path, pathLen, buf, bufLen, resultBufused uint32) wasi.Errno {
	return wasi.ErrnoNosys // stubbed for GrainLang per #271
}

// PathRemoveDirectory implements SnapshotPreview1.PathRemoveDirectory
func (a *wasiAPI) PathRemoveDirectory(ctx wasm.Module, fd, path, pathLen uint32) wasi.Errno {
	return wasi.ErrnoNosys // stubbed for GrainLang per #271
}

// PathRename implements SnapshotPreview1.PathRename
func (a *wasiAPI) PathRename(ctx wasm.Module, fd, oldPath, oldPathLen, newFd, newPath, newPathLen uint32) wasi.Errno {
	return wasi.ErrnoNosys // stubbed for GrainLang per #271
}

// PathSymlink implements SnapshotPreview1.PathSymlink
func (a *wasiAPI) PathSymlink(ctx wasm.Module, oldPath, oldPathLen, fd, newFd, newPath, newPathLen uint32) wasi.Errno {
	return wasi.ErrnoNosys // stubbed for GrainLang per #271
}

// PathUnlinkFile implements SnapshotPreview1.PathUnlinkFile
func (a *wasiAPI) PathUnlinkFile(ctx wasm.Module, fd, path, pathLen uint32) wasi.Errno {
	return wasi.ErrnoNosys // stubbed for GrainLang per #271
}

// PollOneoff implements SnapshotPreview1.PollOneoff
func (a *wasiAPI) PollOneoff(ctx wasm.Module, in, out, nsubscriptions, resultNevents uint32) wasi.Errno {
	return wasi.ErrnoNosys // stubbed for GrainLang per #271
}

// ProcExit implements SnapshotPreview1.ProcExit
func (a *wasiAPI) ProcExit(exitCode uint32) {
	// Panic in a host function is caught by the engines, and the value of the panic is returned as the error of the CallFunction.
	// See the document of SnapshotPreview1.ProcExit.
	panic(wasi.ExitCode(exitCode))
}

// ProcRaise implements SnapshotPreview1.ProcRaise
func (a *wasiAPI) ProcRaise(ctx wasm.Module, sig uint32) wasi.Errno {
	return wasi.ErrnoNosys // stubbed for GrainLang per #271
}

// SchedYield implements SnapshotPreview1.SchedYield
func (a *wasiAPI) SchedYield(ctx wasm.Module) wasi.Errno {
	return wasi.ErrnoNosys // stubbed for GrainLang per #271
}

// RandomGet implements SnapshotPreview1.RandomGet
func (a *wasiAPI) RandomGet(ctx wasm.Module, buf uint32, bufLen uint32) (errno wasi.Errno) {
	randomBytes := make([]byte, bufLen)
	err := a.randSource(randomBytes)
	if err != nil {
		// TODO: handle different errors that syscal to entropy source can return
		return wasi.ErrnoIo
	}

	if !ctx.Memory().Write(buf, randomBytes) {
		return wasi.ErrnoFault
	}

	return wasi.ErrnoSuccess
}

// SockRecv implements SnapshotPreview1.SockRecv
func (a *wasiAPI) SockRecv(ctx wasm.Module, fd, riData, riDataCount, riFlags, resultRoDataLen, resultRoFlags uint32) wasi.Errno {
	return wasi.ErrnoNosys // stubbed for GrainLang per #271
}

// SockSend implements SnapshotPreview1.SockSend
func (a *wasiAPI) SockSend(ctx wasm.Module, fd, siData, siDataCount, siFlags, resultSoDataLen uint32) wasi.Errno {
	return wasi.ErrnoNosys // stubbed for GrainLang per #271
}

// SockShutdown implements SnapshotPreview1.SockShutdown
func (a *wasiAPI) SockShutdown(ctx wasm.Module, fd, how uint32) wasi.Errno {
	return wasi.ErrnoNosys // stubbed for GrainLang per #271
}

type fileEntry struct {
	path    string
	fileSys wasi.FS
	file    wasi.File
}

type Option func(*wasiAPI)

func Stdin(reader io.Reader) Option {
	return func(a *wasiAPI) {
		a.stdin = reader
	}
}

func Stdout(writer io.Writer) Option {
	return func(a *wasiAPI) {
		a.stdout = writer
	}
}

func Stderr(writer io.Writer) Option {
	return func(a *wasiAPI) {
		a.stderr = writer
	}
}

// Args returns an option to give a command-line arguments in SnapshotPreview1 or errs if the inputs are too large.
//
// Note: The only reason to set this is to control what's written by SnapshotPreview1.ArgsSizesGet and SnapshotPreview1.ArgsGet
// Note: While similar in structure to os.Args, this controls what's visible in Wasm (ex the WASI function "_start").
func Args(args ...string) (Option, error) {
	wasiStrings, err := newNullTerminatedStrings(math.MaxUint32, "arg", args...) // TODO: this is crazy high even if spec allows it
	if err != nil {
		return nil, err
	}
	return func(a *wasiAPI) {
		a.args = wasiStrings
	}, nil
}

// Environ returns an option to set environment variables in SnapshotPreview1.
// Environ returns an error if the input contains a string not joined with `=`, or if the inputs are too large.
//  * environ: environment variables in the same format as that of `os.Environ`, where key/value pairs are joined with `=`.
// See os.Environ
//
// Note: Implicit environment variable propagation into WASI is intentionally not done.
// Note: The only reason to set this is to control what's written by SnapshotPreview1.EnvironSizesGet and SnapshotPreview1.EnvironGet
// Note: While similar in structure to os.Environ, this controls what's visible in Wasm (ex the WASI function "_start").
func Environ(environ ...string) (Option, error) {
	for i, env := range environ {
		if !strings.Contains(env, "=") {
			return nil, fmt.Errorf("environ[%d] is not joined with '='", i)
		}
	}
	wasiStrings, err := newNullTerminatedStrings(math.MaxUint32, "environ", environ...) // TODO: this is crazy high even if spec allows it
	if err != nil {
		return nil, err
	}
	return func(w *wasiAPI) {
		w.environ = wasiStrings
	}, nil
}

func Preopen(dir string, fileSys wasi.FS) Option {
	return func(a *wasiAPI) {
		a.opened[uint32(len(a.opened))+3] = fileEntry{
			path:    dir,
			fileSys: fileSys,
		}
	}
}

// NewAPI is exported for benchmarks
func NewAPI(opts ...Option) *wasiAPI {
	ret := &wasiAPI{
		args:    &nullTerminatedStrings{},
		environ: &nullTerminatedStrings{},
		stdin:   os.Stdin,
		stdout:  os.Stdout,
		stderr:  os.Stderr,
		opened:  map[uint32]fileEntry{},
		timeNowUnixNano: func() uint64 {
			return uint64(time.Now().UnixNano())
		},
		randSource: func(p []byte) error {
			_, err := crand.Read(p)
			return err
		},
	}

	// apply functional options
	for _, f := range opts {
		f(ret)
	}
	return ret
}

func (a *wasiAPI) randUnusedFD() (uint32, error) {
	rand := make([]byte, 4)
	err := a.randSource(rand)
	if err != nil {
		return 0, err
	}
	// fd is actually a signed int32, and must be a positive number.
	fd := binary.LittleEndian.Uint32(rand) % (1 << 31)
	for {
		if _, ok := a.opened[fd]; !ok {
			return fd, nil
		}
		fd = (fd + 1) % (1 << 31)
	}
}

func ValidateWASICommand(module *internalwasm.Module, moduleName string) error {
	if start, err := requireExport(module, moduleName, FunctionStart, internalwasm.ExternTypeFunc); err != nil {
		return err
	} else {
		// TODO: this should be verified during decode so that errors have the correct source positions
		ft := module.TypeOfFunction(start.Index)
		if ft == nil {
			return fmt.Errorf("module[%s] function[%s] has an invalid type", moduleName, FunctionStart)
		}
		if len(ft.Params) > 0 || len(ft.Results) > 0 {
			return fmt.Errorf("module[%s] function[%s] must have an empty (nullary) signature: %s", moduleName, FunctionStart, ft.String())
		}
	}
	if _, err := requireExport(module, moduleName, FunctionInitialize, internalwasm.ExternTypeFunc); err == nil {
		return fmt.Errorf("module[%s] must not export func[%s]", moduleName, FunctionInitialize)
	}
	if _, err := requireExport(module, moduleName, "memory", internalwasm.ExternTypeMemory); err != nil {
		return err
	}
	// TODO: the spec also requires export of "__indirect_function_table", but we aren't enforcing it, and doing so
	// would break existing users of TinyGo who aren't exporting that. We could possibly scan to see if it is every used.
	return nil
}

func requireExport(module *internalwasm.Module, moduleName string, exportName string, kind internalwasm.ExternType) (*internalwasm.Export, error) {
	exp, ok := module.ExportSection[exportName]
	if !ok || exp.Type != kind {
		return nil, fmt.Errorf("module[%s] does not export %s[%s]", moduleName, internalwasm.ExternTypeName(kind), exportName)
	}
	return exp, nil
}<|MERGE_RESOLUTION|>--- conflicted
+++ resolved
@@ -741,7 +741,6 @@
 	// FdRenumber is the WASI function named FunctionFdRenumber
 	FdRenumber(ctx wasm.Module, fd, to uint32) wasi.Errno
 
-<<<<<<< HEAD
 	// FdSeek is the WASI function to move the offset of a file descriptor.
 	//
 	// * fd: the file descriptor to move the offset of
@@ -769,11 +768,7 @@
 	// Note: This is similar to `lseek` in POSIX.
 	// See https://github.com/WebAssembly/WASI/blob/snapshot-01/phases/snapshot/docs.md#fd_seek
 	// See https://linux.die.net/man/3/lseek
-	FdSeek(ctx wasm.ModuleContext, fd uint32, offset uint64, whence uint32, resultNewoffset uint32) wasi.Errno
-=======
-	// FdSeek is the WASI function named FunctionFdSeek
 	FdSeek(ctx wasm.Module, fd uint32, offset uint64, whence uint32, resultNewoffset uint32) wasi.Errno
->>>>>>> 1e483461
 
 	// FdSync is the WASI function named FunctionFdSync
 	FdSync(ctx wasm.Module, fd uint32) wasi.Errno
@@ -1248,8 +1243,7 @@
 }
 
 // FdSeek implements SnapshotPreview1.FdSeek
-<<<<<<< HEAD
-func (a *wasiAPI) FdSeek(ctx wasm.ModuleContext, fd uint32, offset uint64, whence uint32, resultNewoffset uint32) wasi.Errno {
+func (a *wasiAPI) FdSeek(ctx wasm.Module, fd uint32, offset uint64, whence uint32, resultNewoffset uint32) wasi.Errno {
 	f, ok := a.opened[fd]
 	if !ok || f.file == nil {
 		return wasi.ErrnoBadf
@@ -1269,10 +1263,6 @@
 	}
 
 	return wasi.ErrnoSuccess
-=======
-func (a *wasiAPI) FdSeek(ctx wasm.Module, fd uint32, offset uint64, whence uint32, resultNewoffset uint32) wasi.Errno {
-	return wasi.ErrnoNosys // stubbed for GrainLang per #271
->>>>>>> 1e483461
 }
 
 // FdSync implements SnapshotPreview1.FdSync
