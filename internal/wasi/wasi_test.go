package internalwasi

import (
	"context"
	_ "embed"
	"encoding/binary"
	"errors"
	"fmt"
	"io"
	"math/rand"
	"testing"

	"github.com/stretchr/testify/require"

	wasm "github.com/tetratelabs/wazero/internal/wasm"
	"github.com/tetratelabs/wazero/internal/wasm/interpreter"
	"github.com/tetratelabs/wazero/internal/wasm/text"
	"github.com/tetratelabs/wazero/wasi"
	publicwasm "github.com/tetratelabs/wazero/wasm"
)

const moduleName = "test"

func TestNewSnapshotPreview1_Args(t *testing.T) {
	t.Run("valid", func(t *testing.T) {
		o, err := Args("a", "bc")
		require.NoError(t, err)
		a := NewAPI(o)
		require.Equal(t, &nullTerminatedStrings{
			nullTerminatedValues: [][]byte{
				{'a', 0},
				{'b', 'c', 0},
			},
			totalBufSize: 5,
		}, a.args)
	})
	t.Run("error constructing args", func(t *testing.T) {
		_, err := Args("\xff\xfe\xfd", "foo", "bar")
		require.EqualError(t, err, "arg[0] is not a valid UTF-8 string")
	})
}

func TestSnapshotPreview1_ArgsGet(t *testing.T) {
	args, err := Args("a", "bc")
	require.NoError(t, err)
	argv := uint32(7)    // arbitrary offset
	argvBuf := uint32(1) // arbitrary offset
	expectedMemory := []byte{
		'?',                 // argvBuf is after this
		'a', 0, 'b', 'c', 0, // null terminated "a", "bc"
		'?',        // argv is after this
		1, 0, 0, 0, // little endian-encoded offset of "a"
		3, 0, 0, 0, // little endian-encoded offset of "bc"
		'?', // stopped after encoding
	}

	mod, fn := instantiateModule(t, FunctionArgsGet, ImportArgsGet, moduleName, args)

	t.Run("SnapshotPreview1.ArgsGet", func(t *testing.T) {
		maskMemory(t, mod, len(expectedMemory))

		// Invoke ArgsGet directly and check the memory side effects.
		errno := NewAPI(args).ArgsGet(mod, argv, argvBuf)
		require.Equal(t, wasi.ErrnoSuccess, errno)

		actual, ok := mod.Memory().Read(0, uint32(len(expectedMemory)))
		require.True(t, ok)
		require.Equal(t, expectedMemory, actual)
	})

	t.Run(FunctionArgsGet, func(t *testing.T) {
		maskMemory(t, mod, len(expectedMemory))

		results, err := fn.Call(nil, uint64(argv), uint64(argvBuf))
		require.NoError(t, err)
		require.Equal(t, wasi.ErrnoSuccess, wasi.Errno(results[0])) // cast because results are always uint64

		actual, ok := mod.Memory().Read(0, uint32(len(expectedMemory)))
		require.True(t, ok)
		require.Equal(t, expectedMemory, actual)
	})
}

func TestSnapshotPreview1_ArgsGet_Errors(t *testing.T) {
	args, err := Args("a", "bc")
	require.NoError(t, err)
	mod, fn := instantiateModule(t, FunctionArgsGet, ImportArgsGet, moduleName, args)

	memorySize := mod.Memory().Size()
	validAddress := uint32(0) // arbitrary valid address as arguments to args_get. We chose 0 here.

	tests := []struct {
		name    string
		argv    uint32
		argvBuf uint32
	}{
		{
			name:    "out-of-memory argv",
			argv:    memorySize,
			argvBuf: validAddress,
		},
		{
			name:    "out-of-memory argvBuf",
			argv:    validAddress,
			argvBuf: memorySize,
		},
		{
			name: "argv exceeds the maximum valid address by 1",
			// 4*argCount is the size of the result of the pointers to args, 4 is the size of uint32
			argv:    memorySize - 4*2 + 1,
			argvBuf: validAddress,
		},
		{
			name: "argvBuf exceeds the maximum valid address by 1",
			argv: validAddress,
			// "a", "bc" size = size of "a0bc0" = 5
			argvBuf: memorySize - 5 + 1,
		},
	}

	for _, tt := range tests {
		tc := tt

		t.Run(tc.name, func(t *testing.T) {
			results, err := fn.Call(nil, uint64(tc.argv), uint64(tc.argvBuf))
			require.NoError(t, err)
			require.Equal(t, uint64(wasi.ErrnoFault), results[0]) // results[0] is the errno
		})
	}
}

func TestSnapshotPreview1_ArgsSizesGet(t *testing.T) {
	args, err := Args("a", "bc")
	require.NoError(t, err)
	resultArgc := uint32(1)        // arbitrary offset
	resultArgvBufSize := uint32(6) // arbitrary offset
	expectedMemory := []byte{
		'?',                // resultArgc is after this
		0x2, 0x0, 0x0, 0x0, // little endian-encoded arg count
		'?',                // resultArgvBufSize is after this
		0x5, 0x0, 0x0, 0x0, // little endian-encoded size of null terminated strings
		'?', // stopped after encoding
	}

	mod, fn := instantiateModule(t, FunctionArgsSizesGet, ImportArgsSizesGet, moduleName, args)

	t.Run("SnapshotPreview1.ArgsSizesGet", func(t *testing.T) {
		maskMemory(t, mod, len(expectedMemory))

		// Invoke ArgsSizesGet directly and check the memory side effects.
		errno := NewAPI(args).ArgsSizesGet(mod, resultArgc, resultArgvBufSize)
		require.Equal(t, wasi.ErrnoSuccess, errno)

		actual, ok := mod.Memory().Read(0, uint32(len(expectedMemory)))
		require.True(t, ok)
		require.Equal(t, expectedMemory, actual)
	})

	t.Run(FunctionArgsSizesGet, func(t *testing.T) {
		maskMemory(t, mod, len(expectedMemory))

		results, err := fn.Call(nil, uint64(resultArgc), uint64(resultArgvBufSize))
		require.NoError(t, err)
		require.Equal(t, wasi.ErrnoSuccess, wasi.Errno(results[0])) // cast because results are always uint64

		actual, ok := mod.Memory().Read(0, uint32(len(expectedMemory)))
		require.True(t, ok)
		require.Equal(t, expectedMemory, actual)
	})
}

func TestSnapshotPreview1_ArgsSizesGet_Errors(t *testing.T) {
	args, err := Args("a", "bc")
	require.NoError(t, err)

	mod, fn := instantiateModule(t, FunctionArgsSizesGet, ImportArgsSizesGet, moduleName, args)

	memorySize := mod.Memory().Size()
	validAddress := uint32(0) // arbitrary valid address as arguments to args_sizes_get. We chose 0 here.

	tests := []struct {
		name        string
		argc        uint32
		argvBufSize uint32
	}{
		{
			name:        "out-of-memory argc",
			argc:        memorySize,
			argvBufSize: validAddress,
		},
		{
			name:        "out-of-memory argvBufSize",
			argc:        validAddress,
			argvBufSize: memorySize,
		},
		{
			name:        "argc exceeds the maximum valid address by 1",
			argc:        memorySize - 4 + 1, // 4 is the size of uint32, the type of the count of args
			argvBufSize: validAddress,
		},
		{
			name:        "argvBufSize exceeds the maximum valid size by 1",
			argc:        validAddress,
			argvBufSize: memorySize - 4 + 1, // 4 is count of bytes to encode uint32le
		},
	}

	for _, tt := range tests {
		tc := tt

		t.Run(tc.name, func(t *testing.T) {
			results, err := fn.Call(nil, uint64(tc.argc), uint64(tc.argvBufSize))
			require.NoError(t, err)
			require.Equal(t, uint64(wasi.ErrnoFault), results[0]) // results[0] is the errno
		})
	}
}

func TestNewSnapshotPreview1_Environ(t *testing.T) {
	t.Run("valid", func(t *testing.T) {
		o, err := Environ("a=b", "b=cd")
		require.NoError(t, err)
		a := NewAPI(o)
		require.Equal(t, &nullTerminatedStrings{
			nullTerminatedValues: [][]byte{
				{'a', '=', 'b', 0},
				{'b', '=', 'c', 'd', 0},
			},
			totalBufSize: 9,
		}, a.environ)
	})

	errorTests := []struct {
		name         string
		environ      string
		errorMessage string
	}{
		{name: "error invalid utf-8",
			environ:      "non_utf8=\xff\xfe\xfd",
			errorMessage: "environ[0] is not a valid UTF-8 string"},
		{name: "error not '='-joined pair",
			environ:      "no_equal_pair",
			errorMessage: "environ[0] is not joined with '='"},
	}
	for _, tt := range errorTests {
		tc := tt

		t.Run(tc.name, func(t *testing.T) {
			_, err := Environ(tc.environ)
			require.EqualError(t, err, tc.errorMessage)
		})
	}
}

func TestSnapshotPreview1_EnvironGet(t *testing.T) {
	envOpt, err := Environ("a=b", "b=cd")
	require.NoError(t, err)
	resultEnviron := uint32(11)   // arbitrary offset
	resultEnvironBuf := uint32(1) // arbitrary offset
	expectedMemory := []byte{
		'?',              // environBuf is after this
		'a', '=', 'b', 0, // null terminated "a=b",
		'b', '=', 'c', 'd', 0, // null terminated "b=cd"
		'?',        // environ is after this
		1, 0, 0, 0, // little endian-encoded offset of "a=b"
		5, 0, 0, 0, // little endian-encoded offset of "b=cd"
		'?', // stopped after encoding
	}

	mod, fn := instantiateModule(t, FunctionEnvironGet, ImportEnvironGet, moduleName, envOpt)

	t.Run("SnapshotPreview1.EnvironGet", func(t *testing.T) {
		maskMemory(t, mod, len(expectedMemory))

		// Invoke EnvironGet directly and check the memory side effects.
		errno := NewAPI(envOpt).EnvironGet(mod, resultEnviron, resultEnvironBuf)
		require.Equal(t, wasi.ErrnoSuccess, errno)

		actual, ok := mod.Memory().Read(0, uint32(len(expectedMemory)))
		require.True(t, ok)
		require.Equal(t, expectedMemory, actual)
	})

	t.Run(FunctionEnvironGet, func(t *testing.T) {
		maskMemory(t, mod, len(expectedMemory))

		results, err := fn.Call(nil, uint64(resultEnviron), uint64(resultEnvironBuf))
		require.NoError(t, err)
		require.Equal(t, wasi.ErrnoSuccess, wasi.Errno(results[0])) // cast because results are always uint64

		actual, ok := mod.Memory().Read(0, uint32(len(expectedMemory)))
		require.True(t, ok)
		require.Equal(t, expectedMemory, actual)
	})
}

func TestSnapshotPreview1_EnvironGet_Errors(t *testing.T) {
	envOpt, err := Environ("a=bc", "b=cd")
	require.NoError(t, err)

	mod, fn := instantiateModule(t, FunctionEnvironGet, ImportEnvironGet, moduleName, envOpt)

	memorySize := mod.Memory().Size()
	validAddress := uint32(0) // arbitrary valid address as arguments to environ_get. We chose 0 here.

	tests := []struct {
		name       string
		environ    uint32
		environBuf uint32
	}{
		{
			name:       "out-of-memory environPtr",
			environ:    memorySize,
			environBuf: validAddress,
		},
		{
			name:       "out-of-memory environBufPtr",
			environ:    validAddress,
			environBuf: memorySize,
		},
		{
			name: "environPtr exceeds the maximum valid address by 1",
			// 4*envCount is the expected length for environPtr, 4 is the size of uint32
			environ:    memorySize - 4*2 + 1,
			environBuf: validAddress,
		},
		{
			name:    "environBufPtr exceeds the maximum valid address by 1",
			environ: validAddress,
			// "a=bc", "b=cd" size = size of "a=bc0b=cd0" = 10
			environBuf: memorySize - 10 + 1,
		},
	}

	for _, tt := range tests {
		tc := tt

		t.Run(tc.name, func(t *testing.T) {
			results, err := fn.Call(nil, uint64(tc.environ), uint64(tc.environBuf))
			require.NoError(t, err)
			require.Equal(t, uint64(wasi.ErrnoFault), results[0]) // results[0] is the errno
		})
	}
}

func TestSnapshotPreview1_EnvironSizesGet(t *testing.T) {
	envOpt, err := Environ("a=b", "b=cd")
	require.NoError(t, err)
	resultEnvironc := uint32(1)       // arbitrary offset
	resultEnvironBufSize := uint32(6) // arbitrary offset
	expectedMemory := []byte{
		'?',                // resultEnvironc is after this
		0x2, 0x0, 0x0, 0x0, // little endian-encoded environment variable count
		'?',                // resultEnvironBufSize is after this
		0x9, 0x0, 0x0, 0x0, // little endian-encoded size of null terminated strings
		'?', // stopped after encoding
	}

	mod, fn := instantiateModule(t, FunctionEnvironSizesGet, ImportEnvironSizesGet, moduleName, envOpt)

	t.Run("SnapshotPreview1.EnvironSizesGet", func(t *testing.T) {
		maskMemory(t, mod, len(expectedMemory))

		// Invoke EnvironSizesGet directly and check the memory side effects.
		errno := NewAPI(envOpt).EnvironSizesGet(mod, resultEnvironc, resultEnvironBufSize)
		require.Equal(t, wasi.ErrnoSuccess, errno)

		actual, ok := mod.Memory().Read(0, uint32(len(expectedMemory)))
		require.True(t, ok)
		require.Equal(t, expectedMemory, actual)
	})

	t.Run(FunctionEnvironSizesGet, func(t *testing.T) {
		maskMemory(t, mod, len(expectedMemory))

		results, err := fn.Call(nil, uint64(resultEnvironc), uint64(resultEnvironBufSize))
		require.NoError(t, err)
		require.Equal(t, wasi.ErrnoSuccess, wasi.Errno(results[0])) // cast because results are always uint64

		actual, ok := mod.Memory().Read(0, uint32(len(expectedMemory)))
		require.True(t, ok)
		require.Equal(t, expectedMemory, actual)
	})
}

func TestSnapshotPreview1_EnvironSizesGet_Errors(t *testing.T) {
	envOpt, err := Environ("a=b", "b=cd")
	require.NoError(t, err)

	mod, fn := instantiateModule(t, FunctionEnvironSizesGet, ImportEnvironSizesGet, moduleName, envOpt)

	memorySize := mod.Memory().Size()
	validAddress := uint32(0) // arbitrary valid address as arguments to environ_sizes_get. We chose 0 here.

	tests := []struct {
		name           string
		environc       uint32
		environBufSize uint32
	}{
		{
			name:           "out-of-memory environCountPtr",
			environc:       memorySize,
			environBufSize: validAddress,
		},
		{
			name:           "out-of-memory environBufSizePtr",
			environc:       validAddress,
			environBufSize: memorySize,
		},
		{
			name:           "environCountPtr exceeds the maximum valid address by 1",
			environc:       memorySize - 4 + 1, // 4 is the size of uint32, the type of the count of environ
			environBufSize: validAddress,
		},
		{
			name:           "environBufSizePtr exceeds the maximum valid size by 1",
			environc:       validAddress,
			environBufSize: memorySize - 4 + 1, // 4 is count of bytes to encode uint32le
		},
	}

	for _, tt := range tests {
		tc := tt

		t.Run(tc.name, func(t *testing.T) {
			results, err := fn.Call(nil, uint64(tc.environc), uint64(tc.environBufSize))
			require.NoError(t, err)
			require.Equal(t, uint64(wasi.ErrnoFault), results[0]) // results[0] is the errno
		})
	}
}

// TestSnapshotPreview1_ClockResGet only tests it is stubbed for GrainLang per #271
func TestSnapshotPreview1_ClockResGet(t *testing.T) {
	mod, fn := instantiateModule(t, FunctionClockResGet, ImportClockResGet, moduleName)

	t.Run("SnapshotPreview1.ClockResGet", func(t *testing.T) {
		require.Equal(t, wasi.ErrnoNosys, NewAPI().ClockResGet(mod, 0, 0))
	})

	t.Run(FunctionClockResGet, func(t *testing.T) {
		results, err := fn.Call(nil, 0, 0)
		require.NoError(t, err)
		require.Equal(t, wasi.ErrnoNosys, wasi.Errno(results[0])) // cast because results are always uint64
	})
}

func TestSnapshotPreview1_ClockTimeGet(t *testing.T) {
	epochNanos := uint64(1640995200000000000) // midnight UTC 2022-01-01
	resultTimestamp := uint32(1)              // arbitrary offset
	expectedMemory := []byte{
		'?',                                          // resultTimestamp is after this
		0x0, 0x0, 0x1f, 0xa6, 0x70, 0xfc, 0xc5, 0x16, // little endian-encoded epochNanos
		'?', // stopped after encoding
	}

	clockOpt := func(api *wasiAPI) {
		api.timeNowUnixNano = func() uint64 { return epochNanos }
	}
	mod, fn := instantiateModule(t, FunctionClockTimeGet, ImportClockTimeGet, moduleName, clockOpt)

	t.Run("SnapshotPreview1.ClockTimeGet", func(t *testing.T) {
		maskMemory(t, mod, len(expectedMemory))

		// invoke ClockTimeGet directly and check the memory side effects!
		errno := NewAPI(clockOpt).ClockTimeGet(mod, 0 /* TODO: id */, 0 /* TODO: precision */, resultTimestamp)
		require.Equal(t, wasi.ErrnoSuccess, errno)

		actual, ok := mod.Memory().Read(0, uint32(len(expectedMemory)))
		require.True(t, ok)
		require.Equal(t, expectedMemory, actual)
	})

	t.Run(FunctionClockTimeGet, func(t *testing.T) {
		maskMemory(t, mod, len(expectedMemory))

		results, err := fn.Call(nil, 0 /* TODO: id */, 0 /* TODO: precision */, uint64(resultTimestamp))
		require.NoError(t, err)
		require.Equal(t, wasi.ErrnoSuccess, wasi.Errno(results[0])) // cast because results are always uint64

		actual, ok := mod.Memory().Read(0, uint32(len(expectedMemory)))
		require.True(t, ok)
		require.Equal(t, expectedMemory, actual)
	})
}

func TestSnapshotPreview1_ClockTimeGet_Errors(t *testing.T) {
	epochNanos := uint64(1640995200000000000) // midnight UTC 2022-01-01

	mod, fn := instantiateModule(t, FunctionClockTimeGet, ImportClockTimeGet, moduleName, func(api *wasiAPI) {
		api.timeNowUnixNano = func() uint64 { return epochNanos }
	})

	memorySize := mod.Memory().Size()

	tests := []struct {
		name            string
		resultTimestamp uint32
		argvBufSize     uint32
	}{
		{
			name:            "resultTimestamp out-of-memory",
			resultTimestamp: memorySize,
		},

		{
			name:            "resultTimestamp exceeds the maximum valid address by 1",
			resultTimestamp: memorySize - 4 + 1, // 4 is the size of uint32, the type of the count of args
		},
	}

	for _, tt := range tests {
		tc := tt

		t.Run(tc.name, func(t *testing.T) {
			results, err := fn.Call(nil, 0 /* TODO: id */, 0 /* TODO: precision */, uint64(tc.resultTimestamp))
			require.NoError(t, err)
			require.Equal(t, uint64(wasi.ErrnoFault), results[0]) // results[0] is the errno
		})
	}
}

// TestSnapshotPreview1_FdAdvise only tests it is stubbed for GrainLang per #271
func TestSnapshotPreview1_FdAdvise(t *testing.T) {
	mod, fn := instantiateModule(t, FunctionFdAdvise, ImportFdAdvise, moduleName)

	t.Run("SnapshotPreview1.FdAdvise", func(t *testing.T) {
		require.Equal(t, wasi.ErrnoNosys, NewAPI().FdAdvise(mod, 0, 0, 0, 0))
	})

	t.Run(FunctionFdAdvise, func(t *testing.T) {
		results, err := fn.Call(nil, 0, 0, 0, 0)
		require.NoError(t, err)
		require.Equal(t, wasi.ErrnoNosys, wasi.Errno(results[0])) // cast because results are always uint64
	})
}

// TestSnapshotPreview1_FdAllocate only tests it is stubbed for GrainLang per #271
func TestSnapshotPreview1_FdAllocate(t *testing.T) {
	mod, fn := instantiateModule(t, FunctionFdAllocate, ImportFdAllocate, moduleName)

	t.Run("SnapshotPreview1.FdAllocate", func(t *testing.T) {
		require.Equal(t, wasi.ErrnoNosys, NewAPI().FdAllocate(mod, 0, 0, 0))
	})

	t.Run(FunctionFdAllocate, func(t *testing.T) {
		results, err := fn.Call(nil, 0, 0, 0)
		require.NoError(t, err)
		require.Equal(t, wasi.ErrnoNosys, wasi.Errno(results[0])) // cast because results are always uint64
	})
}

func TestSnapshotPreview1_FdClose(t *testing.T) {
	fdToClose := uint32(3) // arbitrary fd
	fdToKeep := uint32(4)  // another arbitrary fd

	setupFD := func() (publicwasm.Module, publicwasm.Function, *wasiAPI) {
		var api *wasiAPI
		mod, fn := instantiateModule(t, FunctionFdClose, ImportFdClose, moduleName, func(a *wasiAPI) {
			memFs := &MemFS{}
			a.opened = map[uint32]fileEntry{
				fdToClose: {
					path:    "/tmp",
					fileSys: memFs,
				},
				fdToKeep: {
					path:    "path to keep",
					fileSys: memFs,
				},
			}
			api = a // for later tests
		})
		return mod, fn, api
	}

	t.Run("SnapshotPreview1.FdClose", func(t *testing.T) {
		mod, _, api := setupFD()

		errno := api.FdClose(mod, fdToClose)
		require.Equal(t, wasi.ErrnoSuccess, errno)
		require.NotContains(t, api.opened, fdToClose) // Fd is closed and removed from the opened FDs.
		require.Contains(t, api.opened, fdToKeep)
	})
	t.Run(FunctionFdClose, func(t *testing.T) {
		_, fn, api := setupFD()

		ret, err := fn.Call(nil, uint64(fdToClose))
		require.NoError(t, err)
		require.Equal(t, wasi.ErrnoSuccess, wasi.Errno(ret[0])) // cast because results are always uint64
		require.NotContains(t, api.opened, fdToClose)           // Fd is closed and removed from the opened FDs.
		require.Contains(t, api.opened, fdToKeep)
	})
	t.Run("ErrnoBadF for an invalid FD", func(t *testing.T) {
		mod, _, api := setupFD()

		errno := api.FdClose(mod, 42) // 42 is an arbitrary invalid FD
		require.Equal(t, wasi.ErrnoBadf, errno)
	})
}

// TestSnapshotPreview1_FdDatasync only tests it is stubbed for GrainLang per #271
func TestSnapshotPreview1_FdDatasync(t *testing.T) {
	mod, fn := instantiateModule(t, FunctionFdDatasync, ImportFdDatasync, moduleName)

	t.Run("SnapshotPreview1.FdDatasync", func(t *testing.T) {
		require.Equal(t, wasi.ErrnoNosys, NewAPI().FdDatasync(mod, 0))
	})

	t.Run(FunctionFdDatasync, func(t *testing.T) {
		results, err := fn.Call(nil, 0)
		require.NoError(t, err)
		require.Equal(t, wasi.ErrnoNosys, wasi.Errno(results[0])) // cast because results are always uint64
	})
}

// TODO: TestSnapshotPreview1_FdFdstatGet TestSnapshotPreview1_FdFdstatGet_Errors

// TestSnapshotPreview1_FdFdstatSetFlags only tests it is stubbed for GrainLang per #271
func TestSnapshotPreview1_FdFdstatSetFlags(t *testing.T) {
	mod, fn := instantiateModule(t, FunctionFdFdstatSetFlags, ImportFdFdstatSetFlags, moduleName)

	t.Run("SnapshotPreview1.FdFdstatSetFlags", func(t *testing.T) {
		require.Equal(t, wasi.ErrnoNosys, NewAPI().FdFdstatSetFlags(mod, 0, 0))
	})

	t.Run(FunctionFdFdstatSetFlags, func(t *testing.T) {
		results, err := fn.Call(nil, 0, 0)
		require.NoError(t, err)
		require.Equal(t, wasi.ErrnoNosys, wasi.Errno(results[0])) // cast because results are always uint64
	})
}

// TestSnapshotPreview1_FdFdstatSetRights only tests it is stubbed for GrainLang per #271
func TestSnapshotPreview1_FdFdstatSetRights(t *testing.T) {
	mod, fn := instantiateModule(t, FunctionFdFdstatSetRights, ImportFdFdstatSetRights, moduleName)

	t.Run("SnapshotPreview1.FdFdstatSetRights", func(t *testing.T) {
		require.Equal(t, wasi.ErrnoNosys, NewAPI().FdFdstatSetRights(mod, 0, 0, 0))
	})

	t.Run(FunctionFdFdstatSetRights, func(t *testing.T) {
		results, err := fn.Call(nil, 0, 0, 0)
		require.NoError(t, err)
		require.Equal(t, wasi.ErrnoNosys, wasi.Errno(results[0])) // cast because results are always uint64
	})
}

// TestSnapshotPreview1_FdFilestatGet only tests it is stubbed for GrainLang per #271
func TestSnapshotPreview1_FdFilestatGet(t *testing.T) {
	mod, fn := instantiateModule(t, FunctionFdFilestatGet, ImportFdFilestatGet, moduleName)

	t.Run("SnapshotPreview1.FdFilestatGet", func(t *testing.T) {
		require.Equal(t, wasi.ErrnoNosys, NewAPI().FdFilestatGet(mod, 0, 0))
	})

	t.Run(FunctionFdFilestatGet, func(t *testing.T) {
		results, err := fn.Call(nil, 0, 0)
		require.NoError(t, err)
		require.Equal(t, wasi.ErrnoNosys, wasi.Errno(results[0])) // cast because results are always uint64
	})
}

// TestSnapshotPreview1_FdFilestatSetSize only tests it is stubbed for GrainLang per #271
func TestSnapshotPreview1_FdFilestatSetSize(t *testing.T) {
	mod, fn := instantiateModule(t, FunctionFdFilestatSetSize, ImportFdFilestatSetSize, moduleName)

	t.Run("SnapshotPreview1.FdFilestatSetSize", func(t *testing.T) {
		require.Equal(t, wasi.ErrnoNosys, NewAPI().FdFilestatSetSize(mod, 0, 0))
	})

	t.Run(FunctionFdFilestatSetSize, func(t *testing.T) {
		results, err := fn.Call(nil, 0, 0)
		require.NoError(t, err)
		require.Equal(t, wasi.ErrnoNosys, wasi.Errno(results[0])) // cast because results are always uint64
	})
}

// TestSnapshotPreview1_FdFilestatSetTimes only tests it is stubbed for GrainLang per #271
func TestSnapshotPreview1_FdFilestatSetTimes(t *testing.T) {
	mod, fn := instantiateModule(t, FunctionFdFilestatSetTimes, ImportFdFilestatSetTimes, moduleName)

	t.Run("SnapshotPreview1.FdFilestatSetTimes", func(t *testing.T) {
		require.Equal(t, wasi.ErrnoNosys, NewAPI().FdFilestatSetTimes(mod, 0, 0, 0, 0))
	})

	t.Run(FunctionFdFilestatSetTimes, func(t *testing.T) {
		results, err := fn.Call(nil, 0, 0, 0, 0)
		require.NoError(t, err)
		require.Equal(t, wasi.ErrnoNosys, wasi.Errno(results[0])) // cast because results are always uint64
	})
}

// TestSnapshotPreview1_FdPread only tests it is stubbed for GrainLang per #271
func TestSnapshotPreview1_FdPread(t *testing.T) {
	mod, fn := instantiateModule(t, FunctionFdPread, ImportFdPread, moduleName)

	t.Run("SnapshotPreview1.FdPread", func(t *testing.T) {
		require.Equal(t, wasi.ErrnoNosys, NewAPI().FdPread(mod, 0, 0, 0, 0))
	})

	t.Run(FunctionFdPread, func(t *testing.T) {
		results, err := fn.Call(nil, 0, 0, 0, 0)
		require.NoError(t, err)
		require.Equal(t, wasi.ErrnoNosys, wasi.Errno(results[0])) // cast because results are always uint64
	})
}

// TODO: TestSnapshotPreview1_FdPrestatGet TestSnapshotPreview1_FdPrestatGet_Errors

func TestSnapshotPreview1_FdPrestatDirName(t *testing.T) {
	fd := uint32(3) // arbitrary fd after 0, 1, and 2, that are stdin/out/err
	var api *wasiAPI
	mod, fn := instantiateModule(t, FunctionFdPrestatDirName, ImportFdPrestatDirName, moduleName, func(a *wasiAPI) {
		a.opened[fd] = fileEntry{
			path:    "/tmp",
			fileSys: &MemFS{},
		}
		api = a // for later tests
	})

	path := uint32(1)    // arbitrary offset
	pathLen := uint32(3) // shorter than len("/tmp") to test the path is written for the length of pathLen
	expectedMemory := []byte{
		'?',
		'/', 't', 'm',
		'?', '?', '?',
	}

	t.Run("SnapshotPreview1.FdPrestatDirName", func(t *testing.T) {
		maskMemory(t, mod, len(expectedMemory))

		errno := api.FdPrestatDirName(mod, fd, path, pathLen)
		require.Equal(t, wasi.ErrnoSuccess, errno)

		actual, ok := mod.Memory().Read(0, uint32(len(expectedMemory)))
		require.True(t, ok)
		require.Equal(t, expectedMemory, actual)
	})

	t.Run(FunctionFdPrestatDirName, func(t *testing.T) {
		maskMemory(t, mod, len(expectedMemory))

		ret, err := fn.Call(nil, uint64(fd), uint64(path), uint64(pathLen))
		require.NoError(t, err)
		require.Equal(t, wasi.ErrnoSuccess, wasi.Errno(ret[0])) // cast because results are always uint64

		actual, ok := mod.Memory().Read(0, uint32(len(expectedMemory)))
		require.True(t, ok)
		require.Equal(t, expectedMemory, actual)
	})
}

func TestSnapshotPreview1_FdPrestatDirName_Errors(t *testing.T) {
	dirName := "/tmp"
	opt := Preopen(dirName, &MemFS{})
	mod, fn := instantiateModule(t, FunctionFdPrestatDirName, ImportFdPrestatDirName, moduleName, opt)

	memorySize := mod.Memory().Size()
	validAddress := uint32(0) // Arbitrary valid address as arguments to fd_prestat_dir_name. We chose 0 here.
	fd := uint32(3)           // fd 3 will be opened for the "/tmp" directory after 0, 1, and 2, that are stdin/out/err

	tests := []struct {
		name          string
		fd            uint32
		path          uint32
		pathLen       uint32
		expectedErrno wasi.Errno
	}{
		{
			name:          "out-of-memory path",
			fd:            fd,
			path:          memorySize,
			pathLen:       uint32(len(dirName)),
			expectedErrno: wasi.ErrnoFault,
		},
		{
			name:          "path exceeds the maximum valid address by 1",
			fd:            fd,
			path:          memorySize - uint32(len(dirName)) + 1,
			pathLen:       uint32(len(dirName)),
			expectedErrno: wasi.ErrnoFault,
		},
		{
			name:          "pathLen exceeds the length of the dir name",
			fd:            fd,
			path:          validAddress,
			pathLen:       uint32(len(dirName)) + 1,
			expectedErrno: wasi.ErrnoNametoolong,
		},
		{
			name:          "invalid fd",
			fd:            42, // arbitrary invalid fd
			path:          validAddress,
			pathLen:       uint32(len(dirName)) + 1,
			expectedErrno: wasi.ErrnoBadf,
		},
	}

	for _, tt := range tests {
		tc := tt

		t.Run(tc.name, func(t *testing.T) {
			results, err := fn.Call(nil, uint64(tc.fd), uint64(tc.path), uint64(tc.pathLen))
			require.NoError(t, err)
			require.Equal(t, tc.expectedErrno, wasi.Errno(results[0])) // results[0] is the errno
		})
	}
}

// TestSnapshotPreview1_FdPwrite only tests it is stubbed for GrainLang per #271
func TestSnapshotPreview1_FdPwrite(t *testing.T) {
	mod, fn := instantiateModule(t, FunctionFdPwrite, ImportFdPwrite, moduleName)

	t.Run("SnapshotPreview1.FdPwrite", func(t *testing.T) {
		require.Equal(t, wasi.ErrnoNosys, NewAPI().FdPwrite(mod, 0, 0, 0, 0))
	})

	t.Run(FunctionFdPwrite, func(t *testing.T) {
		results, err := fn.Call(nil, 0, 0, 0, 0)
		require.NoError(t, err)
		require.Equal(t, wasi.ErrnoNosys, wasi.Errno(results[0])) // cast because results are always uint64
	})
}

func TestSnapshotPreview1_FdRead(t *testing.T) {
	fd := uint32(3)   // arbitrary fd after 0, 1, and 2, that are stdin/out/err
	iovs := uint32(1) // arbitrary offset
	initialMemory := []byte{
		'?',         // `iovs` is after this
		18, 0, 0, 0, // = iovs[0].offset
		4, 0, 0, 0, // = iovs[0].length
		23, 0, 0, 0, // = iovs[1].offset
		2, 0, 0, 0, // = iovs[1].length
		'?',
	}
	iovsCount := uint32(2)   // The count of iovs
	resultSize := uint32(26) // arbitrary offset
	expectedMemory := append(
		initialMemory,
		'w', 'a', 'z', 'e', // iovs[0].length bytes
		'?',      // iovs[1].offset is after this
		'r', 'o', // iovs[1].length bytes
		'?',        // resultSize is after this
		6, 0, 0, 0, // sum(iovs[...].length) == length of "wazero"
		'?',
	)

	var api *wasiAPI
	mod, fn := instantiateModule(t, FunctionFdRead, ImportFdRead, moduleName, func(a *wasiAPI) {
		api = a // for later tests
	})

	// TestSnapshotPreview1_FdRead uses a matrix because setting up test files is complicated and has to be clean each time.
	type fdReadFn func(ctx publicwasm.Module, fd, iovs, iovsCount, resultSize uint32) wasi.Errno
	tests := []struct {
		name   string
		fdRead func() fdReadFn
	}{
		{"SnapshotPreview1.FdRead", func() fdReadFn {
			return api.FdRead
		}},
		{FunctionFdRead, func() fdReadFn {
			return func(ctx publicwasm.Module, fd, iovs, iovsCount, resultSize uint32) wasi.Errno {
				ret, err := fn.Call(nil, uint64(fd), uint64(iovs), uint64(iovsCount), uint64(resultSize))
				require.NoError(t, err)
				return wasi.Errno(ret[0])
			}
		}},
	}

	for _, tt := range tests {
		tc := tt
		t.Run(tc.name, func(t *testing.T) {
			// Create a fresh file to read the contents from
			file, memFS := createFile(t, "test_path", []byte("wazero"))
			api.opened[fd] = fileEntry{
				path:    "test_path",
				fileSys: memFS,
				file:    file,
			}
			maskMemory(t, mod, len(expectedMemory))

			ok := mod.Memory().Write(0, initialMemory)
			require.True(t, ok)

			errno := tc.fdRead()(mod, fd, iovs, iovsCount, resultSize)
			require.Equal(t, wasi.ErrnoSuccess, errno)

			actual, ok := mod.Memory().Read(0, uint32(len(expectedMemory)))
			require.True(t, ok)
			require.Equal(t, expectedMemory, actual)
		})
	}
}

func TestSnapshotPreview1_FdRead_Errors(t *testing.T) {
	validFD := uint64(3)                                // arbitrary valid fd after 0, 1, and 2, that are stdin/out/err
	file, memFS := createFile(t, "test_path", []byte{}) // file with empty contents
	mod, fn := instantiateModule(t, FunctionFdRead, ImportFdRead, moduleName, func(a *wasiAPI) {
		a.opened[uint32(validFD)] = fileEntry{
			path:    "test_path",
			fileSys: memFS,
			file:    file,
		}
	})

	tests := []struct {
		name                            string
		fd, iovs, iovsCount, resultSize uint64
		memory                          []byte
		expectedErrno                   wasi.Errno
	}{
		{
			name:          "invalid fd",
			fd:            42, // arbitrary invalid fd
			expectedErrno: wasi.ErrnoBadf,
		},
		{
			name:          "out-of-memory reading iovs[0].offset",
			fd:            validFD,
			iovs:          1,
			memory:        []byte{'?'},
			expectedErrno: wasi.ErrnoFault,
		},
		{
			name: "out-of-memory reading iovs[0].length",
			fd:   validFD,
			iovs: 1, iovsCount: 1,
			memory: []byte{
				'?',        // `iovs` is after this
				9, 0, 0, 0, // = iovs[0].offset
			},
			expectedErrno: wasi.ErrnoFault,
		},
		{
			name: "iovs[0].offset is outside memory",
			fd:   validFD,
			iovs: 1, iovsCount: 1,
			memory: []byte{
				'?',          // `iovs` is after this
				0, 0, 0x1, 0, // = iovs[0].offset on the secod page
				1, 0, 0, 0, // = iovs[0].length
			},
			expectedErrno: wasi.ErrnoFault,
		},
		{
			name: "length to read exceeds memory by 1",
			fd:   validFD,
			iovs: 1, iovsCount: 1,
			memory: []byte{
				'?',        // `iovs` is after this
				9, 0, 0, 0, // = iovs[0].offset
				0, 0, 0x1, 0, // = iovs[0].length on the secod page
				'?',
			},
			expectedErrno: wasi.ErrnoFault,
		},
		{
			name: "resultSize offset is outside memory",
			fd:   validFD,
			iovs: 1, iovsCount: 1,
			resultSize: 10, // 1 past memory
			memory: []byte{
				'?',        // `iovs` is after this
				9, 0, 0, 0, // = iovs[0].offset
				1, 0, 0, 0, // = iovs[0].length
				'?',
			},
			expectedErrno: wasi.ErrnoFault,
		},
	}

	for _, tt := range tests {
		tc := tt
		t.Run(tc.name, func(t *testing.T) {
			offset := uint64(wasm.MemoryPagesToBytesNum(testMemoryPageSize)) - uint64(len(tc.memory))

			memoryWriteOK := mod.Memory().Write(uint32(offset), tc.memory)
			require.True(t, memoryWriteOK)

			results, err := fn.Call(nil, tc.fd, tc.iovs+offset, tc.iovsCount+offset, tc.resultSize+offset)
			require.NoError(t, err)
			require.Equal(t, tc.expectedErrno, wasi.Errno(results[0])) // results[0] is the errno
		})
	}
}

// TestSnapshotPreview1_FdReaddir only tests it is stubbed for GrainLang per #271
func TestSnapshotPreview1_FdReaddir(t *testing.T) {
	mod, fn := instantiateModule(t, FunctionFdReaddir, ImportFdReaddir, moduleName)

	t.Run("SnapshotPreview1.FdReaddir", func(t *testing.T) {
		require.Equal(t, wasi.ErrnoNosys, NewAPI().FdReaddir(mod, 0, 0, 0, 0, 0))
	})

	t.Run(FunctionFdReaddir, func(t *testing.T) {
		results, err := fn.Call(nil, 0, 0, 0, 0, 0)
		require.NoError(t, err)
		require.Equal(t, wasi.ErrnoNosys, wasi.Errno(results[0])) // cast because results are always uint64
	})
}

// TestSnapshotPreview1_FdRenumber only tests it is stubbed for GrainLang per #271
func TestSnapshotPreview1_FdRenumber(t *testing.T) {
	mod, fn := instantiateModule(t, FunctionFdRenumber, ImportFdRenumber, moduleName)

	t.Run("SnapshotPreview1.FdRenumber", func(t *testing.T) {
		require.Equal(t, wasi.ErrnoNosys, NewAPI().FdRenumber(mod, 0, 0))
	})

	t.Run(FunctionFdRenumber, func(t *testing.T) {
		results, err := fn.Call(nil, 0, 0)
		require.NoError(t, err)
		require.Equal(t, wasi.ErrnoNosys, wasi.Errno(results[0])) // cast because results are always uint64
	})
}

func TestSnapshotPreview1_FdSeek(t *testing.T) {
<<<<<<< HEAD
	fd := uint32(3)              // arbitrary fd after 0, 1, and 2, that are stdin/out/err
	offset := uint64(4)          // arbitrary value for the offset parameter
	whence := uint32(1)          // arbitrary whence. We chose 1 here, which means io.SeekStart.
	resultNewoffset := uint32(1) // arbitrary offset in `ctx.Memory` for the new offset value
	expectedMemory := []byte{
		'?',        // resultNewoffset is after this
		4, 0, 0, 0, // = offset
	}

	var api *wasiAPI
	mem, fn := instantiateModule(t, FunctionFdSeek, ImportFdSeek, moduleName, func(a *wasiAPI) {
		api = a // for later tests
	})

	// TestSnapshotPreview1_FdSeek uses a matrix because setting up test files is complicated and has to be clean each time.
	type fdSeekFn func(ctx publicwasm.ModuleContext, fd uint32, offset uint64, whence, resultNewOffset uint32) wasi.Errno
	tests := []struct {
		name   string
		fdSeek func() fdSeekFn
	}{
		{"SnapshotPreview1.FdSeek", func() fdSeekFn {
			return api.FdSeek
		}},
		{FunctionFdSeek, func() fdSeekFn {
			return func(ctx publicwasm.ModuleContext, fd uint32, offset uint64, whence, resultNewoffset uint32) wasi.Errno {
				ret, err := fn.Call(context.Background(), uint64(fd), uint64(offset), uint64(whence), uint64(resultNewoffset))
				require.NoError(t, err)
				return wasi.Errno(ret[0])
			}
		}},
	}

	for _, tt := range tests {
		tc := tt
		t.Run(tc.name, func(t *testing.T) {
			// Create a fresh file with 0 seek offset
			file, memFS := createFile(t, "test_path", []byte("wazero")) // arbitrary non-empty contents
			api.opened[fd] = fileEntry{
				path:    "test_path",
				fileSys: memFS,
				file:    file,
			}
			maskMemory(t, mem, len(expectedMemory))

			errno := tc.fdSeek()(ctx(mem), fd, offset, whence, resultNewoffset)
			require.Equal(t, wasi.ErrnoSuccess, errno)

			actual, ok := mem.Read(0, uint32(len(expectedMemory)))
			require.True(t, ok)
			require.Equal(t, expectedMemory, actual)

			require.Equal(t, offset, uint64(file.offset)) // test that the offset of file is acutally updated.
		})
	}
}

func TestSnapshotPreview1_FdSeek_Errors(t *testing.T) {
	validFD := uint64(3)                                        // arbitrary valid fd after 0, 1, and 2, that are stdin/out/err
	file, memFS := createFile(t, "test_path", []byte("wazero")) // arbitrary valid file with non-empty contents
	mem, fn := instantiateModule(t, FunctionFdSeek, ImportFdSeek, moduleName, func(a *wasiAPI) {
		a.opened[uint32(validFD)] = fileEntry{
			path:    "test_path",
			fileSys: memFS,
			file:    file,
		}
=======
	mod, fn := instantiateModule(t, FunctionFdSeek, ImportFdSeek, moduleName)

	t.Run("SnapshotPreview1.FdSeek", func(t *testing.T) {
		require.Equal(t, wasi.ErrnoNosys, NewAPI().FdSeek(mod, 0, 0, 0, 0))
	})

	t.Run(FunctionFdSeek, func(t *testing.T) {
		results, err := fn.Call(nil, 0, 0, 0, 0)
		require.NoError(t, err)
		require.Equal(t, wasi.ErrnoNosys, wasi.Errno(results[0])) // cast because results are always uint64
>>>>>>> 1e483461
	})
	memorySize := mem.Size()

	tests := []struct {
		name                                string
		fd, offset, whence, resultNewoffset uint64
		expectedErrno                       wasi.Errno
	}{
		{
			name:          "invalid fd",
			fd:            42, // arbitrary invalid fd
			expectedErrno: wasi.ErrnoBadf,
		},
		{
			name:          "invalid whence",
			fd:            validFD,
			whence:        3, // invalid whence, maximum valid whence io.SeekEnd(2) + 1
			expectedErrno: wasi.ErrnoInval,
		},
		{
			name:            "out-of-memory writing resultNewoffset",
			fd:              validFD,
			resultNewoffset: uint64(memorySize),
			expectedErrno:   wasi.ErrnoFault,
		},
	}

	for _, tt := range tests {
		tc := tt
		t.Run(tc.name, func(t *testing.T) {
			results, err := fn.Call(context.Background(), tc.fd, tc.offset, tc.whence, tc.resultNewoffset)
			require.NoError(t, err)
			require.Equal(t, tc.expectedErrno, wasi.Errno(results[0])) // results[0] is the errno
		})
	}

}

// TestSnapshotPreview1_FdSync only tests it is stubbed for GrainLang per #271
func TestSnapshotPreview1_FdSync(t *testing.T) {
	mod, fn := instantiateModule(t, FunctionFdSync, ImportFdSync, moduleName)

	t.Run("SnapshotPreview1.FdSync", func(t *testing.T) {
		require.Equal(t, wasi.ErrnoNosys, NewAPI().FdSync(mod, 0))
	})

	t.Run(FunctionFdSync, func(t *testing.T) {
		results, err := fn.Call(nil, 0)
		require.NoError(t, err)
		require.Equal(t, wasi.ErrnoNosys, wasi.Errno(results[0])) // cast because results are always uint64
	})
}

// TestSnapshotPreview1_FdTell only tests it is stubbed for GrainLang per #271
func TestSnapshotPreview1_FdTell(t *testing.T) {
	mod, fn := instantiateModule(t, FunctionFdTell, ImportFdTell, moduleName)

	t.Run("SnapshotPreview1.FdTell", func(t *testing.T) {
		require.Equal(t, wasi.ErrnoNosys, NewAPI().FdTell(mod, 0, 0))
	})

	t.Run(FunctionFdTell, func(t *testing.T) {
		results, err := fn.Call(nil, 0, 0)
		require.NoError(t, err)
		require.Equal(t, wasi.ErrnoNosys, wasi.Errno(results[0])) // cast because results are always uint64
	})
}

func TestSnapshotPreview1_FdWrite(t *testing.T) {
	fd := uint32(3)   // arbitrary fd after 0, 1, and 2, that are stdin/out/err
	iovs := uint32(1) // arbitrary offset
	initialMemory := []byte{
		'?',         // `iovs` is after this
		18, 0, 0, 0, // = iovs[0].offset
		4, 0, 0, 0, // = iovs[0].length
		23, 0, 0, 0, // = iovs[1].offset
		2, 0, 0, 0, // = iovs[1].length
		'?',                // iovs[0].offset is after this
		'w', 'a', 'z', 'e', // iovs[0].length bytes
		'?',      // iovs[1].offset is after this
		'r', 'o', // iovs[1].length bytes
		'?',
	}
	iovsCount := uint32(2)   // The count of iovs
	resultSize := uint32(26) // arbitrary offset
	expectedMemory := append(
		initialMemory,
		6, 0, 0, 0, // sum(iovs[...].length) == length of "wazero"
		'?',
	)

	var api *wasiAPI
	mod, fn := instantiateModule(t, FunctionFdWrite, ImportFdWrite, moduleName, func(a *wasiAPI) {
		api = a // for later tests
	})

	// TestSnapshotPreview1_FdWrite uses a matrix because setting up test files is complicated and has to be clean each time.
	type fdWriteFn func(ctx publicwasm.Module, fd, iovs, iovsCount, resultSize uint32) wasi.Errno
	tests := []struct {
		name    string
		fdWrite func() fdWriteFn
	}{
		{"SnapshotPreview1.FdWrite", func() fdWriteFn {
			return api.FdWrite
		}},
		{FunctionFdWrite, func() fdWriteFn {
			return func(ctx publicwasm.Module, fd, iovs, iovsCount, resultSize uint32) wasi.Errno {
				ret, err := fn.Call(nil, uint64(fd), uint64(iovs), uint64(iovsCount), uint64(resultSize))
				require.NoError(t, err)
				return wasi.Errno(ret[0])
			}
		}},
	}

	for _, tt := range tests {
		tc := tt
		t.Run(tc.name, func(t *testing.T) {
			// Create a fresh file to write the contents to
			file, memFS := createFile(t, "test_path", []byte{})
			api.opened[fd] = fileEntry{
				path:    "test_path",
				fileSys: memFS,
				file:    file,
			}
			maskMemory(t, mod, len(expectedMemory))
			ok := mod.Memory().Write(0, initialMemory)
			require.True(t, ok)

			errno := tc.fdWrite()(mod, fd, iovs, iovsCount, resultSize)
			require.Equal(t, wasi.ErrnoSuccess, errno)

			actual, ok := mod.Memory().Read(0, uint32(len(expectedMemory)))
			require.True(t, ok)
			require.Equal(t, expectedMemory, actual)
			require.Equal(t, []byte("wazero"), file.buf) // verify the file was actually written
		})
	}
}

func TestSnapshotPreview1_FdWrite_Errors(t *testing.T) {
	validFD := uint64(3)                                // arbitrary valid fd after 0, 1, and 2, that are stdin/out/err
	file, memFS := createFile(t, "test_path", []byte{}) // file with empty contents
	mod, fn := instantiateModule(t, FunctionFdWrite, ImportFdWrite, moduleName, func(a *wasiAPI) {
		a.opened[uint32(validFD)] = fileEntry{
			path:    "test_path",
			fileSys: memFS,
			file:    file,
		}
	})

	// Setup valid test memory
	iovs, iovsCount := uint64(0), uint64(1)
	memory := []byte{
		8, 0, 0, 0, // = iovs[0].offset (where the data "hi" begins)
		2, 0, 0, 0, // = iovs[0].length (how many bytes are in "hi")
		'h', 'i', // iovs[0].length bytes
	}

	tests := []struct {
		name           string
		fd, resultSize uint64
		memory         []byte
		expectedErrno  wasi.Errno
	}{
		{
			name:          "invalid fd",
			fd:            42, // arbitrary invalid fd
			expectedErrno: wasi.ErrnoBadf,
		},
		{
			name:          "out-of-memory reading iovs[0].offset",
			fd:            validFD,
			memory:        []byte{},
			expectedErrno: wasi.ErrnoFault,
		},
		{
			name:          "out-of-memory reading iovs[0].length",
			fd:            validFD,
			memory:        memory[0:4], // iovs[0].offset was 4 bytes and iovs[0].length next, but not enough mod.Memory()!
			expectedErrno: wasi.ErrnoFault,
		},
		{
			name:          "iovs[0].offset is outside memory",
			fd:            validFD,
			memory:        memory[0:8], // iovs[0].offset (where to read "hi") is outside memory.
			expectedErrno: wasi.ErrnoFault,
		},
		{
			name:          "length to read exceeds memory by 1",
			fd:            validFD,
			memory:        memory[0:9], // iovs[0].offset (where to read "hi") is in memory, but truncated.
			expectedErrno: wasi.ErrnoFault,
		},
		{
			name:          "resultSize offset is outside memory",
			fd:            validFD,
			memory:        memory,
			resultSize:    uint64(len(memory)), // read was ok, but there wasn't enough memory to write the result.
			expectedErrno: wasi.ErrnoFault,
		},
	}

	for _, tt := range tests {
		tc := tt
		t.Run(tc.name, func(t *testing.T) {
			mod.Memory().(*wasm.MemoryInstance).Buffer = tc.memory

			results, err := fn.Call(nil, tc.fd, iovs, iovsCount, tc.resultSize)
			require.NoError(t, err)
			require.Equal(t, tc.expectedErrno, wasi.Errno(results[0])) // results[0] is the errno
		})
	}
}

func createFile(t *testing.T, path string, contents []byte) (*memFile, *MemFS) {
	memFS := &MemFS{}
	f, err := memFS.OpenWASI(0, path, wasi.O_CREATE|wasi.O_TRUNC, wasi.R_FD_WRITE, 0, 0)
	require.NoError(t, err)

	_, err = f.Write(contents)
	require.NoError(t, err)
	_, err = f.Seek(0, io.SeekStart)
	require.NoError(t, err)

	return f.(*memFile), memFS
}

// TestSnapshotPreview1_PathCreateDirectory only tests it is stubbed for GrainLang per #271
func TestSnapshotPreview1_PathCreateDirectory(t *testing.T) {
	mod, fn := instantiateModule(t, FunctionPathCreateDirectory, ImportPathCreateDirectory, moduleName)

	t.Run("SnapshotPreview1.PathCreateDirectory", func(t *testing.T) {
		require.Equal(t, wasi.ErrnoNosys, NewAPI().PathCreateDirectory(mod, 0, 0, 0))
	})

	t.Run(FunctionPathCreateDirectory, func(t *testing.T) {
		results, err := fn.Call(nil, 0, 0, 0)
		require.NoError(t, err)
		require.Equal(t, wasi.ErrnoNosys, wasi.Errno(results[0])) // cast because results are always uint64
	})
}

// TestSnapshotPreview1_PathFilestatGet only tests it is stubbed for GrainLang per #271
func TestSnapshotPreview1_PathFilestatGet(t *testing.T) {
	mod, fn := instantiateModule(t, FunctionPathFilestatGet, ImportPathFilestatGet, moduleName)

	t.Run("SnapshotPreview1.PathFilestatGet", func(t *testing.T) {
		require.Equal(t, wasi.ErrnoNosys, NewAPI().PathFilestatGet(mod, 0, 0, 0, 0, 0))
	})

	t.Run(FunctionPathFilestatGet, func(t *testing.T) {
		results, err := fn.Call(nil, 0, 0, 0, 0, 0)
		require.NoError(t, err)
		require.Equal(t, wasi.ErrnoNosys, wasi.Errno(results[0])) // cast because results are always uint64
	})
}

// TestSnapshotPreview1_PathFilestatSetTimes only tests it is stubbed for GrainLang per #271
func TestSnapshotPreview1_PathFilestatSetTimes(t *testing.T) {
	mod, fn := instantiateModule(t, FunctionPathFilestatSetTimes, ImportPathFilestatSetTimes, moduleName)

	t.Run("SnapshotPreview1.PathFilestatSetTimes", func(t *testing.T) {
		require.Equal(t, wasi.ErrnoNosys, NewAPI().PathFilestatSetTimes(mod, 0, 0, 0, 0, 0, 0, 0))
	})

	t.Run(FunctionPathFilestatSetTimes, func(t *testing.T) {
		results, err := fn.Call(nil, 0, 0, 0, 0, 0, 0, 0)
		require.NoError(t, err)
		require.Equal(t, wasi.ErrnoNosys, wasi.Errno(results[0])) // cast because results are always uint64
	})
}

// TestSnapshotPreview1_PathLink only tests it is stubbed for GrainLang per #271
func TestSnapshotPreview1_PathLink(t *testing.T) {
	mod, fn := instantiateModule(t, FunctionPathLink, ImportPathLink, moduleName)

	t.Run("SnapshotPreview1.PathLink", func(t *testing.T) {
		require.Equal(t, wasi.ErrnoNosys, NewAPI().PathLink(mod, 0, 0, 0, 0, 0, 0, 0))
	})

	t.Run(FunctionPathLink, func(t *testing.T) {
		results, err := fn.Call(nil, 0, 0, 0, 0, 0, 0, 0)
		require.NoError(t, err)
		require.Equal(t, wasi.ErrnoNosys, wasi.Errno(results[0])) // cast because results are always uint64
	})
}

func TestSnapshotPreview1_PathOpen(t *testing.T) {
	fd := uint32(3)                              // arbitrary fd after 0, 1, and 2, that are stdin/out/err
	dirflags := uint32(0)                        // arbitrary dirflags
	path := uint32(1)                            // arbitrary offset
	pathLen := uint32(6)                         // The length of path
	oflags := uint32(0)                          // arbitrary oflags
	fsRightsBase := uint64(wasi.R_FD_READ)       // arbitrary right
	fsRightsInheriting := uint64(wasi.R_FD_READ) // arbitrary right
	fdFlags := uint32(0)
	resultOpenedFd := uint32(8)
	initialMemory := []byte{
		'?',                          // `path` is after this
		'w', 'a', 'z', 'e', 'r', 'o', // path
		'?', // `resultOpenedFd` is after this
	}
	expectedMemory := append(
		initialMemory,
		4, 0, 0, 0, // resultOpenedFd
		'?',
	)
	expectedFD := uint32(4) // arbitrary expected FD

	var api *wasiAPI
	mod, fn := instantiateModule(t, FunctionPathOpen, ImportPathOpen, moduleName, func(a *wasiAPI) {
		// randSouce is used to determine the new fd. Fix it to the expectedFD for testing.
		a.randSource = func(b []byte) error {
			binary.LittleEndian.PutUint32(b, expectedFD)
			return nil
		}
		api = a // for later tests
	})

	// TestSnapshotPreview1_PathOpen uses a matrix because setting up test files is complicated and has to be clean each time.
	type pathOpenFn func(ctx publicwasm.Module, fd, dirflags, path, pathLen, oflags uint32,
		fsRightsBase, fsRightsInheriting uint64,
		fdFlags, resultOpenedFd uint32) wasi.Errno
	tests := []struct {
		name     string
		pathOpen func() pathOpenFn
	}{
		{"SnapshotPreview1.PathOpen", func() pathOpenFn {
			return api.PathOpen
		}},
		{FunctionPathOpen, func() pathOpenFn {
			return func(ctx publicwasm.Module, fd, dirflags, path, pathLen, oflags uint32,
				fsRightsBase, fsRightsInheriting uint64,
				fdFlags, resultOpenedFd uint32) wasi.Errno {
				ret, err := fn.Call(nil, uint64(fd), uint64(dirflags), uint64(path), uint64(pathLen), uint64(oflags), uint64(fsRightsBase), uint64(fsRightsInheriting), uint64(fdFlags), uint64(resultOpenedFd))
				require.NoError(t, err)
				return wasi.Errno(ret[0])
			}
		}},
	}

	for _, tt := range tests {
		tc := tt
		t.Run(tc.name, func(t *testing.T) {
			// Create a memFS for testing that has "./wazero" file.
			memFS := &MemFS{
				Files: map[string][]byte{
					"wazero": []byte(""),
				},
			}
			api.opened = map[uint32]fileEntry{
				fd: {
					path:    ".",
					fileSys: memFS,
				},
			}

			maskMemory(t, mod, len(expectedMemory))
			ok := mod.Memory().Write(0, initialMemory)
			require.True(t, ok)

			errno := tc.pathOpen()(mod, fd, dirflags, path, pathLen, oflags, fsRightsBase, fsRightsInheriting, fdFlags, resultOpenedFd)
			require.Equal(t, wasi.ErrnoSuccess, errno)

			actual, ok := mod.Memory().Read(0, uint32(len(expectedMemory)))
			require.True(t, ok)
			require.Equal(t, expectedMemory, actual)
			require.Equal(t, "wazero", api.opened[expectedFD].path) // verify the file was actually opened
		})
	}
}

func TestSnapshotPreview1_PathOpen_Erros(t *testing.T) {
	validFD := uint64(3) // arbitrary valid fd after 0, 1, and 2, that are stdin/out/err
	mod, fn := instantiateModule(t, FunctionPathOpen, ImportPathOpen, moduleName, func(a *wasiAPI) {
		// Create a memFS for testing that has "./wazero" file.
		memFS := &MemFS{
			Files: map[string][]byte{
				"wazero": []byte(""),
			},
		}
		a.opened = map[uint32]fileEntry{
			uint32(validFD): {
				path:    ".",
				fileSys: memFS,
			},
		}
	})
	validPath := uint64(0)    // arbitrary offset
	validPathLen := uint64(6) // the length of "wazero"
	mod.Memory().Write(uint32(validPath), []byte{
		'w', 'a', 'z', 'e', 'r', 'o', // write to offset 0 (= validPath)
	}) // wazero is the path to the file in the memFS

	tests := []struct {
		name                              string
		fd, path, pathLen, resultOpenedFd uint64
		expectedErrno                     wasi.Errno
	}{
		{
			name:          "invalid fd",
			fd:            42, // arbitrary invalid fd
			expectedErrno: wasi.ErrnoBadf,
		},
		{
			name:          "out-of-memory reading path",
			fd:            validFD,
			path:          uint64(mod.Memory().Size()),
			pathLen:       validPathLen,
			expectedErrno: wasi.ErrnoFault,
		},
		{
			name:          "out-of-memory reading pathLen",
			fd:            validFD,
			path:          validPath,
			pathLen:       uint64(mod.Memory().Size() + 1), // path is in the valid memory range, but pathLen is out-of-memory for path
			expectedErrno: wasi.ErrnoFault,
		},
		{
			name:          "no such file exists",
			fd:            validFD,
			path:          validPath,
			pathLen:       validPathLen - 1, // this make the path "wazer", which doesn't exit
			expectedErrno: wasi.ErrnoNoent,
		},
		{
			name:           "out-of-memory writing resultOpenedFd",
			fd:             validFD,
			path:           validPath,
			pathLen:        validPathLen,
			resultOpenedFd: uint64(mod.Memory().Size()), // path and pathLen correctly point to the right path, but where to write the opened FD is outside memory.
			expectedErrno:  wasi.ErrnoFault,
		},
	}

	for _, tt := range tests {
		tc := tt
		t.Run(tc.name, func(t *testing.T) {
			results, err := fn.Call(nil, tc.fd, 0, tc.path, tc.pathLen, 0, 0, 0, 0, tc.resultOpenedFd)
			require.NoError(t, err)
			require.Equal(t, tc.expectedErrno, wasi.Errno(results[0])) // results[0] is the errno
		})
	}
}

// TestSnapshotPreview1_PathReadlink only tests it is stubbed for GrainLang per #271
func TestSnapshotPreview1_PathReadlink(t *testing.T) {
	mod, fn := instantiateModule(t, FunctionPathReadlink, ImportPathReadlink, moduleName)

	t.Run("SnapshotPreview1.PathLink", func(t *testing.T) {
		require.Equal(t, wasi.ErrnoNosys, NewAPI().PathReadlink(mod, 0, 0, 0, 0, 0, 0))
	})

	t.Run(FunctionPathReadlink, func(t *testing.T) {
		results, err := fn.Call(nil, 0, 0, 0, 0, 0, 0)
		require.NoError(t, err)
		require.Equal(t, wasi.ErrnoNosys, wasi.Errno(results[0])) // cast because results are always uint64
	})
}

// TestSnapshotPreview1_PathRemoveDirectory only tests it is stubbed for GrainLang per #271
func TestSnapshotPreview1_PathRemoveDirectory(t *testing.T) {
	mod, fn := instantiateModule(t, FunctionPathRemoveDirectory, ImportPathRemoveDirectory, moduleName)

	t.Run("SnapshotPreview1.PathRemoveDirectory", func(t *testing.T) {
		require.Equal(t, wasi.ErrnoNosys, NewAPI().PathRemoveDirectory(mod, 0, 0, 0))
	})

	t.Run(FunctionPathRemoveDirectory, func(t *testing.T) {
		results, err := fn.Call(nil, 0, 0, 0)
		require.NoError(t, err)
		require.Equal(t, wasi.ErrnoNosys, wasi.Errno(results[0])) // cast because results are always uint64
	})
}

// TestSnapshotPreview1_PathRename only tests it is stubbed for GrainLang per #271
func TestSnapshotPreview1_PathRename(t *testing.T) {
	mod, fn := instantiateModule(t, FunctionPathRename, ImportPathRename, moduleName)

	t.Run("SnapshotPreview1.PathRename", func(t *testing.T) {
		require.Equal(t, wasi.ErrnoNosys, NewAPI().PathRename(mod, 0, 0, 0, 0, 0, 0))
	})

	t.Run(FunctionPathRename, func(t *testing.T) {
		results, err := fn.Call(nil, 0, 0, 0, 0, 0, 0)
		require.NoError(t, err)
		require.Equal(t, wasi.ErrnoNosys, wasi.Errno(results[0])) // cast because results are always uint64
	})
}

// TestSnapshotPreview1_PathSymlink only tests it is stubbed for GrainLang per #271
func TestSnapshotPreview1_PathSymlink(t *testing.T) {
	mod, fn := instantiateModule(t, FunctionPathSymlink, ImportPathSymlink, moduleName)

	t.Run("SnapshotPreview1.PathSymlink", func(t *testing.T) {
		require.Equal(t, wasi.ErrnoNosys, NewAPI().PathSymlink(mod, 0, 0, 0, 0, 0, 0))
	})

	t.Run(FunctionPathSymlink, func(t *testing.T) {
		results, err := fn.Call(nil, 0, 0, 0, 0, 0, 0)
		require.NoError(t, err)
		require.Equal(t, wasi.ErrnoNosys, wasi.Errno(results[0])) // cast because results are always uint64
	})
}

// TestSnapshotPreview1_PathUnlinkFile only tests it is stubbed for GrainLang per #271
func TestSnapshotPreview1_PathUnlinkFile(t *testing.T) {
	mod, fn := instantiateModule(t, FunctionPathUnlinkFile, ImportPathUnlinkFile, moduleName)

	t.Run("SnapshotPreview1.PathUnlinkFile", func(t *testing.T) {
		require.Equal(t, wasi.ErrnoNosys, NewAPI().PathUnlinkFile(mod, 0, 0, 0))
	})

	t.Run(FunctionPathUnlinkFile, func(t *testing.T) {
		results, err := fn.Call(nil, 0, 0, 0)
		require.NoError(t, err)
		require.Equal(t, wasi.ErrnoNosys, wasi.Errno(results[0])) // cast because results are always uint64
	})
}

// TestSnapshotPreview1_PollOneoff only tests it is stubbed for GrainLang per #271
func TestSnapshotPreview1_PollOneoff(t *testing.T) {
	mod, fn := instantiateModule(t, FunctionPollOneoff, ImportPollOneoff, moduleName)

	t.Run("SnapshotPreview1.PollOneoff", func(t *testing.T) {
		require.Equal(t, wasi.ErrnoNosys, NewAPI().PollOneoff(mod, 0, 0, 0, 0))
	})

	t.Run(FunctionPollOneoff, func(t *testing.T) {
		results, err := fn.Call(nil, 0, 0, 0, 0)
		require.NoError(t, err)
		require.Equal(t, wasi.ErrnoNosys, wasi.Errno(results[0])) // cast because results are always uint64
	})
}

func TestSnapshotPreview1_ProcExit(t *testing.T) {
	tests := []struct {
		name     string
		exitCode uint32
	}{
		{
			name:     "success (exitcode 0)",
			exitCode: 0,
		},

		{
			name:     "arbitrary non-zero exitcode",
			exitCode: 42,
		},
	}

	_, fn := instantiateModule(t, FunctionProcExit, ImportProcExit, moduleName)

	for _, tt := range tests {
		tc := tt

		t.Run(tc.name, func(t *testing.T) {
			// When ProcExit is called, store.CallFunction returns immediately, returning the exit code as the error.
			_, err := fn.Call(nil, uint64(tc.exitCode))
			var code wasi.ExitCode
			require.ErrorAs(t, err, &code)
			require.Equal(t, code, wasi.ExitCode(tc.exitCode))
		})
	}
}

// TestSnapshotPreview1_ProcRaise only tests it is stubbed for GrainLang per #271
func TestSnapshotPreview1_ProcRaise(t *testing.T) {
	mod, fn := instantiateModule(t, FunctionProcRaise, ImportProcRaise, moduleName)

	t.Run("SnapshotPreview1.ProcRaise", func(t *testing.T) {
		require.Equal(t, wasi.ErrnoNosys, NewAPI().ProcRaise(mod, 0))
	})

	t.Run(FunctionProcRaise, func(t *testing.T) {
		results, err := fn.Call(nil, 0)
		require.NoError(t, err)
		require.Equal(t, wasi.ErrnoNosys, wasi.Errno(results[0])) // cast because results are always uint64
	})
}

// TestSnapshotPreview1_SchedYield only tests it is stubbed for GrainLang per #271
func TestSnapshotPreview1_SchedYield(t *testing.T) {
	mod, fn := instantiateModule(t, FunctionSchedYield, ImportSchedYield, moduleName)

	t.Run("SnapshotPreview1.SchedYield", func(t *testing.T) {
		require.Equal(t, wasi.ErrnoNosys, NewAPI().SchedYield(mod))
	})

	t.Run(FunctionSchedYield, func(t *testing.T) {
		results, err := fn.Call(nil)
		require.NoError(t, err)
		require.Equal(t, wasi.ErrnoNosys, wasi.Errno(results[0])) // cast because results are always uint64
	})
}

func TestSnapshotPreview1_RandomGet(t *testing.T) {
	expectedMemory := []byte{
		'?',                          // `offset` is after this
		0x53, 0x8c, 0x7f, 0x96, 0xb1, // random data from seed value of 42
		'?', // stopped after encoding
	}

	var length = uint32(5) // arbitrary length,
	var offset = uint32(1) // offset,
	var seed = int64(42)   // and seed value

	randOpt := func(api *wasiAPI) {
		api.randSource = func(p []byte) error {
			s := rand.NewSource(seed)
			rng := rand.New(s)
			_, err := rng.Read(p)

			return err
		}
	}

	mod, fn := instantiateModule(t, FunctionRandomGet, ImportRandomGet, moduleName, randOpt)
	t.Run("SnapshotPreview1.RandomGet", func(t *testing.T) {
		maskMemory(t, mod, len(expectedMemory))

		// Invoke RandomGet directly and check the memory side effects!
		errno := NewAPI(randOpt).RandomGet(mod, offset, length)
		require.Equal(t, wasi.ErrnoSuccess, errno)

		actual, ok := mod.Memory().Read(0, offset+length+1)
		require.True(t, ok)
		require.Equal(t, expectedMemory, actual)
	})

	t.Run(FunctionRandomGet, func(t *testing.T) {
		maskMemory(t, mod, len(expectedMemory))

		results, err := fn.Call(nil, uint64(offset), uint64(length))
		require.NoError(t, err)
		require.Equal(t, wasi.ErrnoSuccess, wasi.Errno(results[0])) // cast because results are always uint64

		actual, ok := mod.Memory().Read(0, offset+length+1)
		require.True(t, ok)
		require.Equal(t, expectedMemory, actual)
	})
}

func TestSnapshotPreview1_RandomGet_Errors(t *testing.T) {
	validAddress := uint32(0) // arbitrary valid address

	mod, fn := instantiateModule(t, FunctionRandomGet, ImportRandomGet, moduleName)
	memorySize := mod.Memory().Size()

	tests := []struct {
		name   string
		offset uint32
		length uint32
	}{
		{
			name:   "out-of-memory",
			offset: memorySize,
			length: 1,
		},

		{
			name:   "random length exceeds maximum valid address by 1",
			offset: validAddress,
			length: memorySize + 1,
		},
	}

	for _, tt := range tests {
		tc := tt

		t.Run(tc.name, func(t *testing.T) {
			results, err := fn.Call(nil, uint64(tc.offset), uint64(tc.length))
			require.NoError(t, err)
			require.Equal(t, uint64(wasi.ErrnoFault), results[0]) // results[0] is the errno
		})
	}
}

func TestSnapshotPreview1_RandomGet_SourceError(t *testing.T) {
	_, fn := instantiateModule(t, FunctionRandomGet, ImportRandomGet, moduleName, func(api *wasiAPI) {
		api.randSource = func(p []byte) error {
			return errors.New("random source error")
		}
	})

	results, err := fn.Call(nil, uint64(1), uint64(5)) // arbitrary offset and length
	require.NoError(t, err)
	require.Equal(t, uint64(wasi.ErrnoIo), results[0]) // results[0] is the errno
}

// TestSnapshotPreview1_SockRecv only tests it is stubbed for GrainLang per #271
func TestSnapshotPreview1_SockRecv(t *testing.T) {
	mod, fn := instantiateModule(t, FunctionSockRecv, ImportSockRecv, moduleName)

	t.Run("SnapshotPreview1.SockRecv", func(t *testing.T) {
		require.Equal(t, wasi.ErrnoNosys, NewAPI().SockRecv(mod, 0, 0, 0, 0, 0, 0))
	})

	t.Run(FunctionSockRecv, func(t *testing.T) {
		results, err := fn.Call(nil, 0, 0, 0, 0, 0, 0)
		require.NoError(t, err)
		require.Equal(t, wasi.ErrnoNosys, wasi.Errno(results[0])) // cast because results are always uint64
	})
}

// TestSnapshotPreview1_SockSend only tests it is stubbed for GrainLang per #271
func TestSnapshotPreview1_SockSend(t *testing.T) {
	mod, fn := instantiateModule(t, FunctionSockSend, ImportSockSend, moduleName)

	t.Run("SnapshotPreview1.SockSend", func(t *testing.T) {
		require.Equal(t, wasi.ErrnoNosys, NewAPI().SockSend(mod, 0, 0, 0, 0, 0))
	})

	t.Run(FunctionSockSend, func(t *testing.T) {
		results, err := fn.Call(nil, 0, 0, 0, 0, 0)
		require.NoError(t, err)
		require.Equal(t, wasi.ErrnoNosys, wasi.Errno(results[0])) // cast because results are always uint64
	})
}

// TestSnapshotPreview1_SockShutdown only tests it is stubbed for GrainLang per #271
func TestSnapshotPreview1_SockShutdown(t *testing.T) {
	mod, fn := instantiateModule(t, FunctionSockShutdown, ImportSockShutdown, moduleName)

	t.Run("SnapshotPreview1.SockShutdown", func(t *testing.T) {
		require.Equal(t, wasi.ErrnoNosys, NewAPI().SockShutdown(mod, 0, 0))
	})

	t.Run(FunctionSockShutdown, func(t *testing.T) {
		results, err := fn.Call(nil, 0, 0)
		require.NoError(t, err)
		require.Equal(t, wasi.ErrnoNosys, wasi.Errno(results[0])) // cast because results are always uint64
	})
}

const testMemoryPageSize = 1

func instantiateModule(t *testing.T, wasiFunction, wasiImport, moduleName string, opts ...Option) (*wasm.ModuleContext, publicwasm.Function) {
	enabledFeatures := wasm.Features20191205
	m, err := text.DecodeModule([]byte(fmt.Sprintf(`(module
  %[2]s
  (memory 1)  ;; just an arbitrary size big enough for tests
  (export "memory" (memory 0))
  (export "%[1]s" (func $wasi.%[1]s))
)`, wasiFunction, wasiImport)), enabledFeatures)
	require.NoError(t, err)

	// The package `wazero` has a simpler interface for adding host modules, but we can't use that as it would create an
	// import cycle. Instead, we export internalwasm.NewHostModule and use it here.
	wasi, err := wasm.NewHostModule(wasi.ModuleSnapshotPreview1, SnapshotPreview1Functions(opts...))
	require.NoError(t, err)

	store := wasm.NewStore(context.Background(), interpreter.NewEngine(), enabledFeatures)

	_, err = store.Instantiate(wasi, wasi.NameSection.ModuleName)
	require.NoError(t, err)

	mod, err := store.Instantiate(m, moduleName)
	require.NoError(t, err)

	fn := mod.ExportedFunction(wasiFunction)
	require.NotNil(t, fn)
	return mod, fn
}

// maskMemory sets the first memory in the store to '?' * size, so tests can see what's written.
func maskMemory(t *testing.T, mod publicwasm.Module, size int) {
	for i := uint32(0); i < uint32(size); i++ {
		require.True(t, mod.Memory().WriteByte(i, '?'))
	}
}<|MERGE_RESOLUTION|>--- conflicted
+++ resolved
@@ -1016,7 +1016,6 @@
 }
 
 func TestSnapshotPreview1_FdSeek(t *testing.T) {
-<<<<<<< HEAD
 	fd := uint32(3)              // arbitrary fd after 0, 1, and 2, that are stdin/out/err
 	offset := uint64(4)          // arbitrary value for the offset parameter
 	whence := uint32(1)          // arbitrary whence. We chose 1 here, which means io.SeekStart.
@@ -1027,12 +1026,12 @@
 	}
 
 	var api *wasiAPI
-	mem, fn := instantiateModule(t, FunctionFdSeek, ImportFdSeek, moduleName, func(a *wasiAPI) {
+	mod, fn := instantiateModule(t, FunctionFdSeek, ImportFdSeek, moduleName, func(a *wasiAPI) {
 		api = a // for later tests
 	})
 
 	// TestSnapshotPreview1_FdSeek uses a matrix because setting up test files is complicated and has to be clean each time.
-	type fdSeekFn func(ctx publicwasm.ModuleContext, fd uint32, offset uint64, whence, resultNewOffset uint32) wasi.Errno
+	type fdSeekFn func(ctx publicwasm.Module, fd uint32, offset uint64, whence, resultNewOffset uint32) wasi.Errno
 	tests := []struct {
 		name   string
 		fdSeek func() fdSeekFn
@@ -1041,8 +1040,8 @@
 			return api.FdSeek
 		}},
 		{FunctionFdSeek, func() fdSeekFn {
-			return func(ctx publicwasm.ModuleContext, fd uint32, offset uint64, whence, resultNewoffset uint32) wasi.Errno {
-				ret, err := fn.Call(context.Background(), uint64(fd), uint64(offset), uint64(whence), uint64(resultNewoffset))
+			return func(ctx publicwasm.Module, fd uint32, offset uint64, whence, resultNewoffset uint32) wasi.Errno {
+				ret, err := fn.Call(mod, uint64(fd), uint64(offset), uint64(whence), uint64(resultNewoffset))
 				require.NoError(t, err)
 				return wasi.Errno(ret[0])
 			}
@@ -1059,12 +1058,12 @@
 				fileSys: memFS,
 				file:    file,
 			}
-			maskMemory(t, mem, len(expectedMemory))
-
-			errno := tc.fdSeek()(ctx(mem), fd, offset, whence, resultNewoffset)
+			maskMemory(t, mod, len(expectedMemory))
+
+			errno := tc.fdSeek()(mod, fd, offset, whence, resultNewoffset)
 			require.Equal(t, wasi.ErrnoSuccess, errno)
 
-			actual, ok := mem.Read(0, uint32(len(expectedMemory)))
+			actual, ok := mod.Memory().Read(0, uint32(len(expectedMemory)))
 			require.True(t, ok)
 			require.Equal(t, expectedMemory, actual)
 
@@ -1076,26 +1075,14 @@
 func TestSnapshotPreview1_FdSeek_Errors(t *testing.T) {
 	validFD := uint64(3)                                        // arbitrary valid fd after 0, 1, and 2, that are stdin/out/err
 	file, memFS := createFile(t, "test_path", []byte("wazero")) // arbitrary valid file with non-empty contents
-	mem, fn := instantiateModule(t, FunctionFdSeek, ImportFdSeek, moduleName, func(a *wasiAPI) {
+	mod, fn := instantiateModule(t, FunctionFdSeek, ImportFdSeek, moduleName, func(a *wasiAPI) {
 		a.opened[uint32(validFD)] = fileEntry{
 			path:    "test_path",
 			fileSys: memFS,
 			file:    file,
 		}
-=======
-	mod, fn := instantiateModule(t, FunctionFdSeek, ImportFdSeek, moduleName)
-
-	t.Run("SnapshotPreview1.FdSeek", func(t *testing.T) {
-		require.Equal(t, wasi.ErrnoNosys, NewAPI().FdSeek(mod, 0, 0, 0, 0))
-	})
-
-	t.Run(FunctionFdSeek, func(t *testing.T) {
-		results, err := fn.Call(nil, 0, 0, 0, 0)
-		require.NoError(t, err)
-		require.Equal(t, wasi.ErrnoNosys, wasi.Errno(results[0])) // cast because results are always uint64
->>>>>>> 1e483461
-	})
-	memorySize := mem.Size()
+	})
+	memorySize := mod.Memory().Size()
 
 	tests := []struct {
 		name                                string
@@ -1124,7 +1111,7 @@
 	for _, tt := range tests {
 		tc := tt
 		t.Run(tc.name, func(t *testing.T) {
-			results, err := fn.Call(context.Background(), tc.fd, tc.offset, tc.whence, tc.resultNewoffset)
+			results, err := fn.Call(nil, tc.fd, tc.offset, tc.whence, tc.resultNewoffset)
 			require.NoError(t, err)
 			require.Equal(t, tc.expectedErrno, wasi.Errno(results[0])) // results[0] is the errno
 		})
