package compiler

import (
	"fmt"
	"strings"

	"github.com/tetratelabs/wazero/internal/asm"
	"github.com/tetratelabs/wazero/internal/wasm"
)

var (
	// unreservedGeneralPurposeRegisters contains unreserved general purpose registers of integer type.
	unreservedGeneralPurposeRegisters []asm.Register

	// unreservedVectorRegisters contains unreserved vector registers.
	unreservedVectorRegisters []asm.Register
)

func isGeneralPurposeRegister(r asm.Register) bool {
	return unreservedGeneralPurposeRegisters[0] <= r && r <= unreservedGeneralPurposeRegisters[len(unreservedGeneralPurposeRegisters)-1]
}

func isVectorRegister(r asm.Register) bool {
	return unreservedVectorRegisters[0] <= r && r <= unreservedVectorRegisters[len(unreservedVectorRegisters)-1]
}

// runtimeValueLocation corresponds to each variable pushed onto the wazeroir (virtual) stack,
// and it has the information about where it exists in the physical machine.
// It might exist in registers, or maybe on in the non-virtual physical stack allocated in memory.
type runtimeValueLocation struct {
	valueType runtimeValueType
	// register is set to asm.NilRegister if the value is stored in the memory stack.
	register asm.Register
	// conditionalRegister is set to conditionalRegisterStateUnset if the value is not on the conditional register.
	conditionalRegister asm.ConditionalRegisterState
	// stackPointer is the location of this value in the memory stack at runtime,
	stackPointer uint64
}

func (v *runtimeValueLocation) getRegisterType() (ret registerType) {
	switch v.valueType {
	case runtimeValueTypeI32, runtimeValueTypeI64:
		ret = registerTypeGeneralPurpose
	case runtimeValueTypeF32, runtimeValueTypeF64,
		runtimeValueTypeV128Lo, runtimeValueTypeV128Hi:
		ret = registerTypeVector
	default:
		panic("BUG")
	}
	return
}

type runtimeValueType byte

const (
	runtimeValueTypeNone runtimeValueType = iota
	runtimeValueTypeI32
	runtimeValueTypeI64
	runtimeValueTypeF32
	runtimeValueTypeF64
	runtimeValueTypeV128Lo
	runtimeValueTypeV128Hi
)

func (r runtimeValueType) String() (ret string) {
	switch r {
	case runtimeValueTypeI32:
		ret = "i32"
	case runtimeValueTypeI64:
		ret = "i64"
	case runtimeValueTypeF32:
		ret = "f32"
	case runtimeValueTypeF64:
		ret = "f64"
	case runtimeValueTypeV128Lo:
		ret = "v128.lo"
	case runtimeValueTypeV128Hi:
		ret = "v128.hi"
	}
	return
}

func (v *runtimeValueLocation) setRegister(reg asm.Register) {
	v.register = reg
	v.conditionalRegister = asm.ConditionalRegisterStateUnset
}

func (v *runtimeValueLocation) onRegister() bool {
	return v.register != asm.NilRegister && v.conditionalRegister == asm.ConditionalRegisterStateUnset
}

func (v *runtimeValueLocation) onStack() bool {
	return v.register == asm.NilRegister && v.conditionalRegister == asm.ConditionalRegisterStateUnset
}

func (v *runtimeValueLocation) onConditionalRegister() bool {
	return v.conditionalRegister != asm.ConditionalRegisterStateUnset
}

func (v *runtimeValueLocation) String() string {
	var location string
	if v.onStack() {
		location = fmt.Sprintf("stack(%d)", v.stackPointer)
	} else if v.onConditionalRegister() {
		location = fmt.Sprintf("conditional(%d)", v.conditionalRegister)
	} else if v.onRegister() {
		location = fmt.Sprintf("register(%s)", registerNameFn(v.register))
	}
	return fmt.Sprintf("{type=%s,location=%s}", v.valueType, location)
}

func newRuntimeValueLocationStack() runtimeValueLocationStack {
	return runtimeValueLocationStack{
		stack:                             make([]runtimeValueLocation, 10),
		unreservedVectorRegisters:         unreservedVectorRegisters,
		unreservedGeneralPurposeRegisters: unreservedGeneralPurposeRegisters,
	}
}

// runtimeValueLocationStack represents the wazeroir virtual stack
// where each item holds the location information about where it exists
// on the physical machine at runtime.
//
// Notably this is only used in the compilation phase, not runtime,
// and we change the state of this struct at every wazeroir operation we compile.
// In this way, we can see where the operands of an operation (for example,
// two variables for wazeroir add operation.) exist and check the necessity for
// moving the variable to registers to perform actual CPU instruction
// to achieve wazeroir's add operation.
type runtimeValueLocationStack struct {
	// stack holds all the variables.
	stack []runtimeValueLocation
	// sp is the current stack pointer.
	sp uint64
	// usedRegisters is the bit map to track the used registers.
	usedRegisters usedRegistersMask
	// stackPointerCeil tracks max(.sp) across the lifespan of this struct.
	stackPointerCeil uint64
	// unreservedGeneralPurposeRegisters and unreservedVectorRegisters hold
	// architecture dependent unreserved register list.
	unreservedGeneralPurposeRegisters, unreservedVectorRegisters []asm.Register
}

func (v *runtimeValueLocationStack) initialized() bool {
	return len(v.unreservedGeneralPurposeRegisters) > 0
}

func (v *runtimeValueLocationStack) reset() {
	v.stackPointerCeil, v.sp = 0, 0
	v.stack = v.stack[:0]
	v.usedRegisters = usedRegistersMask(0)
}

func (v *runtimeValueLocationStack) String() string {
	var stackStr []string
	for i := uint64(0); i < v.sp; i++ {
		stackStr = append(stackStr, v.stack[i].String())
	}
	usedRegisters := v.usedRegisters.list()
	return fmt.Sprintf("sp=%d, stack=[%s], used_registers=[%s]", v.sp, strings.Join(stackStr, ","), strings.Join(usedRegisters, ","))
}

func (v *runtimeValueLocationStack) clone() runtimeValueLocationStack {
	ret := runtimeValueLocationStack{}
	ret.sp = v.sp
	ret.usedRegisters = v.usedRegisters
	ret.stack = make([]runtimeValueLocation, len(v.stack))
	copy(ret.stack, v.stack)
	ret.stackPointerCeil = v.stackPointerCeil
	ret.unreservedGeneralPurposeRegisters = v.unreservedGeneralPurposeRegisters
	ret.unreservedVectorRegisters = v.unreservedVectorRegisters
	return ret
}

// pushRuntimeValueLocationOnRegister creates a new runtimeValueLocation with a given register and pushes onto
// the location stack.
func (v *runtimeValueLocationStack) pushRuntimeValueLocationOnRegister(reg asm.Register, vt runtimeValueType) (loc *runtimeValueLocation) {
	loc = v.push(reg, asm.ConditionalRegisterStateUnset)
	loc.valueType = vt
	return
}

// pushRuntimeValueLocationOnRegister creates a new runtimeValueLocation and pushes onto the location stack.
func (v *runtimeValueLocationStack) pushRuntimeValueLocationOnStack() (loc *runtimeValueLocation) {
	loc = v.push(asm.NilRegister, asm.ConditionalRegisterStateUnset)
	loc.valueType = runtimeValueTypeNone
	return
}

// pushRuntimeValueLocationOnRegister creates a new runtimeValueLocation with a given conditional register state
// and pushes onto the location stack.
func (v *runtimeValueLocationStack) pushRuntimeValueLocationOnConditionalRegister(state asm.ConditionalRegisterState) (loc *runtimeValueLocation) {
	loc = v.push(asm.NilRegister, state)
	loc.valueType = runtimeValueTypeI32
	return
}

// push a runtimeValueLocation onto the stack.
func (v *runtimeValueLocationStack) push(reg asm.Register, conditionalRegister asm.ConditionalRegisterState) (ret *runtimeValueLocation) {
	if v.sp >= uint64(len(v.stack)) {
		// This case we need to grow the stack capacity by appending the item,
		// rather than indexing.
		v.stack = append(v.stack, runtimeValueLocation{})
	}
	ret = &v.stack[v.sp]
	ret.register, ret.conditionalRegister, ret.stackPointer = reg, conditionalRegister, v.sp
	v.sp++
	// stackPointerCeil must be set after sp is incremented since
	// we skip the stack grow if len(stack) >= basePointer+stackPointerCeil.
	if v.sp > v.stackPointerCeil {
		v.stackPointerCeil = v.sp
	}
	return
}

func (v *runtimeValueLocationStack) pop() (loc *runtimeValueLocation) {
	v.sp--
	loc = &v.stack[v.sp]
	return
}

func (v *runtimeValueLocationStack) popV128() (loc *runtimeValueLocation) {
	v.sp -= 2
	loc = &v.stack[v.sp]
	return
}

func (v *runtimeValueLocationStack) peek() (loc *runtimeValueLocation) {
	loc = &v.stack[v.sp-1]
	return
}

func (v *runtimeValueLocationStack) releaseRegister(loc *runtimeValueLocation) {
	v.markRegisterUnused(loc.register)
	loc.register = asm.NilRegister
	loc.conditionalRegister = asm.ConditionalRegisterStateUnset
}

func (v *runtimeValueLocationStack) markRegisterUnused(regs ...asm.Register) {
	for _, reg := range regs {
		v.usedRegisters.remove(reg)
	}
}

func (v *runtimeValueLocationStack) markRegisterUsed(regs ...asm.Register) {
	for _, reg := range regs {
		v.usedRegisters.add(reg)
	}
}

type registerType byte

const (
	registerTypeGeneralPurpose registerType = iota
	// registerTypeVector represents a vector register which can be used for either scalar float
	// operation or SIMD vector operation depending on the instruction by which the register is used.
	//
	// Note: In normal assembly language, scalar float and vector register have different notations as
	// Vn is for vectors and Qn is for scalar floats on arm64 for example. But on physical hardware,
	// they are placed on the same locations. (Qn means the lower 64-bit of Vn vector register on arm64).
	//
	// In wazero, for the sake of simplicity in the register allocation, we intentionally conflate these two types
	// and delegate the decision to the assembler which is aware of the instruction types for which these registers are used.
	registerTypeVector
)

func (tp registerType) String() (ret string) {
	switch tp {
	case registerTypeGeneralPurpose:
		ret = "int"
	case registerTypeVector:
		ret = "vector"
	}
	return
}

// takeFreeRegister searches for unused registers. Any found are marked used and returned.
func (v *runtimeValueLocationStack) takeFreeRegister(tp registerType) (reg asm.Register, found bool) {
	var targetRegs []asm.Register
	switch tp {
	case registerTypeVector:
		targetRegs = v.unreservedVectorRegisters
	case registerTypeGeneralPurpose:
		targetRegs = v.unreservedGeneralPurposeRegisters
	}
	for _, candidate := range targetRegs {
		if v.usedRegisters.exist(candidate) {
			continue
		}
		return candidate, true
	}
	return 0, false
}

<<<<<<< HEAD
=======
func (v *runtimeValueLocationStack) takeFreeRegisters(tp registerType, num int) (regs []asm.Register, found bool) {
	var targetRegs []asm.Register
	switch tp {
	case registerTypeVector:
		targetRegs = v.unreservedVectorRegisters
	case registerTypeGeneralPurpose:
		targetRegs = v.unreservedGeneralPurposeRegisters
	}

	regs = make([]asm.Register, 0, num)
	for _, candidate := range targetRegs {
		if v.usedRegisters.exist(candidate) {
			continue
		}
		regs = append(regs, candidate)
		if len(regs) == num {
			found = true
			break
		}
	}
	return
}

>>>>>>> ef8e12a5
// Search through the stack, and steal the register from the last used
// variable on the stack.
func (v *runtimeValueLocationStack) takeStealTargetFromUsedRegister(tp registerType) (*runtimeValueLocation, bool) {
	for i := uint64(0); i < v.sp; i++ {
		loc := &v.stack[i]
		if loc.onRegister() {
			switch tp {
			case registerTypeVector:
				if loc.valueType == runtimeValueTypeV128Hi {
					panic("BUG: V128Hi must be above the corresponding V128Lo")
				}
				if isVectorRegister(loc.register) {
					return loc, true
				}
			case registerTypeGeneralPurpose:
				if isGeneralPurposeRegister(loc.register) {
					return loc, true
				}
			}
		}
	}
	return nil, false
}

// init sets up the runtimeValueLocationStack which reflects the state of
// the stack at the beginning of the function.
//
// See the diagram in callEngine.stack.
func (v *runtimeValueLocationStack) init(sig *wasm.FunctionType) {
	for _, t := range sig.Params {
		loc := v.pushRuntimeValueLocationOnStack()
		switch t {
		case wasm.ValueTypeI32:
			loc.valueType = runtimeValueTypeI32
		case wasm.ValueTypeI64, wasm.ValueTypeFuncref, wasm.ValueTypeExternref:
			loc.valueType = runtimeValueTypeI64
		case wasm.ValueTypeF32:
			loc.valueType = runtimeValueTypeF32
		case wasm.ValueTypeF64:
			loc.valueType = runtimeValueTypeF64
		case wasm.ValueTypeV128:
			loc.valueType = runtimeValueTypeV128Lo
			hi := v.pushRuntimeValueLocationOnStack()
			hi.valueType = runtimeValueTypeV128Hi
		default:
			panic("BUG")
		}
	}

	// If the len(results) > len(args), the slots for all results are reserved after
	// arguments, so we reflect that into the location stack.
	for i := 0; i < sig.ResultNumInUint64-sig.ParamNumInUint64; i++ {
		_ = v.pushRuntimeValueLocationOnStack()
	}

	// Then push the control frame fields.
	for i := 0; i < callFrameDataSizeInUint64; i++ {
		loc := v.pushRuntimeValueLocationOnStack()
		loc.valueType = runtimeValueTypeI64
	}
}

// getCallFrameLocations returns each field of callFrame's runtime location.
//
// See the diagram in callEngine.stack.
func (v *runtimeValueLocationStack) getCallFrameLocations(sig *wasm.FunctionType) (
	returnAddress, callerStackBasePointerInBytes, callerFunction *runtimeValueLocation,
) {
	offset := callFrameOffset(sig)
	return &v.stack[offset], &v.stack[offset+1], &v.stack[offset+2]
}

// pushCallFrame pushes a call frame's runtime locations onto the stack assuming that
// the function call parameters are already pushed there.
//
// See the diagram in callEngine.stack.
func (v *runtimeValueLocationStack) pushCallFrame(callTargetFunctionType *wasm.FunctionType) (
	returnAddress, callerStackBasePointerInBytes, callerFunction *runtimeValueLocation,
) {
	// If len(results) > len(args), we reserve the slots for the results below the call frame.
	reservedSlotsBeforeCallFrame := callTargetFunctionType.ResultNumInUint64 - callTargetFunctionType.ParamNumInUint64
	for i := 0; i < reservedSlotsBeforeCallFrame; i++ {
		v.pushRuntimeValueLocationOnStack()
	}

	// Push the runtime location for each field of callFrame struct. Note that each of them has
	// uint64 type, and therefore must be treated as runtimeValueTypeI64.

	// callFrame.returnAddress
	returnAddress = v.pushRuntimeValueLocationOnStack()
	returnAddress.valueType = runtimeValueTypeI64
	// callFrame.returnStackBasePointerInBytes
	callerStackBasePointerInBytes = v.pushRuntimeValueLocationOnStack()
	callerStackBasePointerInBytes.valueType = runtimeValueTypeI64
	// callFrame.function
	callerFunction = v.pushRuntimeValueLocationOnStack()
	callerFunction.valueType = runtimeValueTypeI64
	return
}

// usedRegistersMask tracks the used registers in its bits.
type usedRegistersMask uint64

// add adds the given `r` to the mask.
func (u *usedRegistersMask) add(r asm.Register) {
	*u = *u | (1 << registerMaskShift(r))
}

// remove drops the given `r` from the mask.
func (u *usedRegistersMask) remove(r asm.Register) {
	*u = *u & ^(1 << registerMaskShift(r))
}

// exist returns true if the given `r` is used.
func (u *usedRegistersMask) exist(r asm.Register) bool {
	shift := registerMaskShift(r)
	return (*u & (1 << shift)) > 0
}

// list returns the list of debug string of used registers.
// Only used for debugging and testing.
func (u *usedRegistersMask) list() (ret []string) {
	mask := *u
	for i := 0; i < 64; i++ {
		if mask&(1<<i) > 0 {
			ret = append(ret, registerNameFn(registerFromMaskShift(i)))
		}
	}
	return
}<|MERGE_RESOLUTION|>--- conflicted
+++ resolved
@@ -292,32 +292,6 @@
 	return 0, false
 }
 
-<<<<<<< HEAD
-=======
-func (v *runtimeValueLocationStack) takeFreeRegisters(tp registerType, num int) (regs []asm.Register, found bool) {
-	var targetRegs []asm.Register
-	switch tp {
-	case registerTypeVector:
-		targetRegs = v.unreservedVectorRegisters
-	case registerTypeGeneralPurpose:
-		targetRegs = v.unreservedGeneralPurposeRegisters
-	}
-
-	regs = make([]asm.Register, 0, num)
-	for _, candidate := range targetRegs {
-		if v.usedRegisters.exist(candidate) {
-			continue
-		}
-		regs = append(regs, candidate)
-		if len(regs) == num {
-			found = true
-			break
-		}
-	}
-	return
-}
-
->>>>>>> ef8e12a5
 // Search through the stack, and steal the register from the last used
 // variable on the stack.
 func (v *runtimeValueLocationStack) takeStealTargetFromUsedRegister(tp registerType) (*runtimeValueLocation, bool) {
