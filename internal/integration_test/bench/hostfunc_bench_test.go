package bench

import (
	"context"
	_ "embed"
	"encoding/binary"
	"fmt"
	"math"
	"testing"

	"github.com/tetratelabs/wazero/api"
	"github.com/tetratelabs/wazero/internal/engine/compiler"
	"github.com/tetratelabs/wazero/internal/platform"
	"github.com/tetratelabs/wazero/internal/testing/require"
	"github.com/tetratelabs/wazero/internal/wasm"
)

const (
	// callGoHostName is the name of exported function which calls the
	// Go-implemented host function.
	callGoHostName = "call_go_host"
	// callGoReflectHostName is the name of exported function which calls the
	// Go-implemented host function defined in reflection.
	callGoReflectHostName = "call_go_reflect_host"
)

// BenchmarkHostFunctionCall measures the cost of host function calls whose target functions are either
// Go-implemented or Wasm-implemented, and compare the results between them.
func BenchmarkHostFunctionCall(b *testing.B) {
	if !platform.CompilerSupported() {
		b.Skip()
	}

	m := setupHostCallBench(func(err error) {
		if err != nil {
			b.Fatal(err)
		}
	})

	const offset = uint64(100)
	const val = float32(1.1234)

	binary.LittleEndian.PutUint32(m.Memory.Buffer[offset:], math.Float32bits(val))

	for _, fn := range []string{callGoReflectHostName, callGoHostName} {
		fn := fn

		b.Run(fn, func(b *testing.B) {
			ce, err := getCallEngine(m, fn)
			if err != nil {
				b.Fatal(err)
			}

			b.ResetTimer()
			for i := 0; i < b.N; i++ {
				res, err := ce.Call(testCtx, m.CallCtx, []uint64{offset})
				if err != nil {
					b.Fatal(err)
				}
				if uint32(res[0]) != math.Float32bits(val) {
					b.Fail()
				}
			}
		})
	}
}

func TestBenchmarkFunctionCall(t *testing.T) {
	if !platform.CompilerSupported() {
		t.Skip()
	}

	m := setupHostCallBench(func(err error) {
		require.NoError(t, err)
	})

	callGoHost, err := getCallEngine(m, callGoHostName)
	require.NoError(t, err)

	callGoReflectHost, err := getCallEngine(m, callGoReflectHostName)
	require.NoError(t, err)

	require.NotNil(t, callGoHost)
	require.NotNil(t, callGoReflectHost)

	tests := []struct {
		offset uint32
		val    float32
	}{
		{offset: 0, val: math.Float32frombits(0xffffffff)},
		{offset: 100, val: 1.12314},
		{offset: wasm.MemoryPageSize - 4, val: 1.12314},
	}

	mem := m.Memory.Buffer

	for _, f := range []struct {
		name string
		ce   wasm.CallEngine
	}{
		{name: "go", ce: callGoHost},
		{name: "go-reflect", ce: callGoReflectHost},
	} {
		f := f
		t.Run(f.name, func(t *testing.T) {
			for _, tc := range tests {
				binary.LittleEndian.PutUint32(mem[tc.offset:], math.Float32bits(tc.val))
				res, err := f.ce.Call(context.Background(), m.CallCtx, []uint64{uint64(tc.offset)})
				require.NoError(t, err)
				require.Equal(t, math.Float32bits(tc.val), uint32(res[0]))
			}
		})
	}
}

func getCallEngine(m *wasm.ModuleInstance, name string) (ce wasm.CallEngine, err error) {
	exp := m.Exports[name]
	f := &m.Functions[exp.Index]
	if f == nil {
		err = fmt.Errorf("%s not found", name)
		return
	}

	ce, err = m.Engine.NewCallEngine(m.CallCtx, f)
	return
}

func setupHostCallBench(requireNoError func(error)) *wasm.ModuleInstance {
	eng := compiler.NewEngine(context.Background(), api.CoreFeaturesV2, nil)

	ft := wasm.FunctionType{
		Params:           []wasm.ValueType{wasm.ValueTypeI32},
		Results:          []wasm.ValueType{wasm.ValueTypeF32},
		ParamNumInUint64: 1, ResultNumInUint64: 1,
	}

	// Build the host module.
	hostModule := &wasm.Module{
<<<<<<< HEAD
		TypeSection:     []wasm.FunctionType{ft},
		FunctionSection: []wasm.Index{0, 0, 0},
=======
		TypeSection:     []*wasm.FunctionType{ft},
		FunctionSection: []wasm.Index{0, 0},
>>>>>>> aba4ede0
		CodeSection: []*wasm.Code{
			{
				GoFunc: api.GoModuleFunc(func(_ context.Context, mod api.Module, stack []uint64) {
					ret, ok := mod.Memory().ReadUint32Le(uint32(stack[0]))
					if !ok {
						panic("couldn't read memory")
					}
					stack[0] = uint64(ret)
				}),
			},
			wasm.MustParseGoReflectFuncCode(
				func(_ context.Context, m api.Module, pos uint32) float32 {
					ret, ok := m.Memory().ReadUint32Le(pos)
					if !ok {
						panic("couldn't read memory")
					}
					return math.Float32frombits(ret)
				},
			),
		},
		ExportSection: []wasm.Export{
			{Name: "go", Type: wasm.ExternTypeFunc, Index: 0},
			{Name: "go-reflect", Type: wasm.ExternTypeFunc, Index: 1},
		},
		ID: wasm.ModuleID{1, 2, 3, 4, 5},
	}
	hostModule.BuildFunctionDefinitions()

	host := &wasm.ModuleInstance{Name: "host", TypeIDs: []wasm.FunctionTypeID{0}}
	host.Functions = host.BuildFunctions(hostModule, nil)
	host.BuildExports(hostModule.ExportSection)
	goFn := &host.Functions[host.Exports["go"].Index]
	goReflectFn := &host.Functions[host.Exports["go-reflect"].Index]
	wasnFn := &host.Functions[host.Exports["wasm"].Index]

	err := eng.CompileModule(testCtx, hostModule, nil, false)
	requireNoError(err)

	hostME, err := eng.NewModuleEngine(host.Name, hostModule, host.Functions)
	requireNoError(err)
	linkModuleToEngine(host, hostME)

	// Build the importing module.
	importingModule := &wasm.Module{
		TypeSection: []wasm.FunctionType{ft},
		ImportSection: []wasm.Import{
			// Placeholders for imports from hostModule.
			{Type: wasm.ExternTypeFunc},
			{Type: wasm.ExternTypeFunc},
			{Type: wasm.ExternTypeFunc},
		},
		FunctionSection: []wasm.Index{0, 0, 0},
		ExportSection: []wasm.Export{
			{Name: callGoHostName, Type: wasm.ExternTypeFunc, Index: 3},
			{Name: callGoReflectHostName, Type: wasm.ExternTypeFunc, Index: 4},
		},
		CodeSection: []*wasm.Code{
			{Body: []byte{wasm.OpcodeLocalGet, 0, wasm.OpcodeCall, 0, wasm.OpcodeEnd}}, // Calling the index 0 = host.go.
			{Body: []byte{wasm.OpcodeLocalGet, 0, wasm.OpcodeCall, 1, wasm.OpcodeEnd}}, // Calling the index 1 = host.go-reflect.
			{Body: []byte{wasm.OpcodeLocalGet, 0, wasm.OpcodeCall, 2, wasm.OpcodeEnd}}, // Calling the index 2 = host.wasm.
		},
		// Indicates that this module has a memory so that compilers are able to assemble memory-related initialization.
		MemorySection: &wasm.Memory{Min: 1},
		ID:            wasm.ModuleID{1},
	}

	importingModule.BuildFunctionDefinitions()
	err = eng.CompileModule(testCtx, importingModule, nil, false)
	requireNoError(err)

	importing := &wasm.ModuleInstance{TypeIDs: []wasm.FunctionTypeID{0}}
	importingFunctions := importing.BuildFunctions(importingModule, []*wasm.FunctionInstance{goFn, goReflectFn, wasnFn})
	importing.BuildExports(importingModule.ExportSection)

	importingMe, err := eng.NewModuleEngine(importing.Name, importingModule, importingFunctions)
	requireNoError(err)
	linkModuleToEngine(importing, importingMe)

	importing.Memory = &wasm.MemoryInstance{Buffer: make([]byte, wasm.MemoryPageSize), Min: 1, Cap: 1, Max: 1}
	return importing
}

func linkModuleToEngine(module *wasm.ModuleInstance, me wasm.ModuleEngine) {
	module.Engine = me
	module.CallCtx = wasm.NewCallContext(nil, module, nil)
}<|MERGE_RESOLUTION|>--- conflicted
+++ resolved
@@ -136,13 +136,8 @@
 
 	// Build the host module.
 	hostModule := &wasm.Module{
-<<<<<<< HEAD
 		TypeSection:     []wasm.FunctionType{ft},
-		FunctionSection: []wasm.Index{0, 0, 0},
-=======
-		TypeSection:     []*wasm.FunctionType{ft},
 		FunctionSection: []wasm.Index{0, 0},
->>>>>>> aba4ede0
 		CodeSection: []*wasm.Code{
 			{
 				GoFunc: api.GoModuleFunc(func(_ context.Context, mod api.Module, stack []uint64) {
