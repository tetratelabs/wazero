--- conflicted
+++ resolved
@@ -645,44 +645,6 @@
 			require.EqualError(t, err, "import[0] global[test.target]: value type mismatch: f64 != i32")
 		})
 	})
-<<<<<<< HEAD
-	t.Run("table", func(t *testing.T) {
-		t.Run("ok", func(t *testing.T) {
-			s := newStore()
-			max := uint32(10)
-			tableInst := &TableInstance{Max: &max}
-			s.modules[moduleName] = &ModuleInstance{Exports: map[string]*ExportInstance{name: {
-				Type:  ExternTypeTable,
-				Table: tableInst,
-			}}, Name: moduleName}
-			_, _, table, _, err := s.resolveImports(&Module{ImportSection: []*Import{{Module: moduleName, Name: name, Type: ExternTypeTable, DescTable: &Table{Max: &max}}}})
-			require.NoError(t, err)
-			require.Equal(t, table, tableInst)
-		})
-		t.Run("minimum size mismatch", func(t *testing.T) {
-			s := newStore()
-			importTableType := &Table{Min: 2}
-			s.modules[moduleName] = &ModuleInstance{Exports: map[string]*ExportInstance{name: {
-				Type:  ExternTypeTable,
-				Table: &TableInstance{Min: importTableType.Min - 1},
-			}}, Name: moduleName}
-			_, _, _, _, err := s.resolveImports(&Module{ImportSection: []*Import{{Module: moduleName, Name: name, Type: ExternTypeTable, DescTable: importTableType}}})
-			require.EqualError(t, err, "import[0] table[test.target]: minimum size mismatch: 2 > 1")
-		})
-		t.Run("maximum size mismatch", func(t *testing.T) {
-			s := newStore()
-			max := uint32(10)
-			importTableType := &Table{Max: &max}
-			s.modules[moduleName] = &ModuleInstance{Exports: map[string]*ExportInstance{name: {
-				Type:  ExternTypeTable,
-				Table: &TableInstance{Min: importTableType.Min - 1},
-			}}, Name: moduleName}
-			_, _, _, _, err := s.resolveImports(&Module{ImportSection: []*Import{{Module: moduleName, Name: name, Type: ExternTypeTable, DescTable: importTableType}}})
-			require.EqualError(t, err, "import[0] table[test.target]: maximum size mismatch: 10, but actual has no max")
-		})
-	})
-=======
->>>>>>> f9ba190c
 	t.Run("memory", func(t *testing.T) {
 		t.Run("ok", func(t *testing.T) {
 			s := newStore()
@@ -768,105 +730,4 @@
 		{OffsetExpression: &ConstantExpression{Opcode: OpcodeI32Const, Data: []byte{0x8}}, Init: []byte{0x1, 0x5}},
 	})
 	require.Equal(t, []byte{0xa, 0xf, 0x0, 0x0, 0x0, 0x0, 0x0, 0x0, 0x1, 0x5}, m.Memory.Buffer)
-}
-
-<<<<<<< HEAD
-func TestModuleInstance_validateElements(t *testing.T) {
-	functionCounts := uint32(0xa)
-	m := &ModuleInstance{
-		Table:     &TableInstance{Table: make([]uintptr, 10)},
-		Functions: make([]*FunctionInstance, 10),
-	}
-	for _, tc := range []struct {
-		name     string
-		elements []*ElementSegment
-		expErr   bool
-	}{
-		{
-			name: "ok",
-			elements: []*ElementSegment{
-				{OffsetExpr: &ConstantExpression{Opcode: OpcodeI32Const, Data: []byte{0x0}}, Init: []uint32{0, functionCounts - 1}},
-			},
-		},
-		{
-			name: "ok on edge",
-			elements: []*ElementSegment{
-				{OffsetExpr: &ConstantExpression{Opcode: OpcodeI32Const, Data: []byte{0x8}}, Init: []uint32{0, functionCounts - 1}},
-			},
-		},
-		{
-			name: "out of bounds",
-			elements: []*ElementSegment{
-				{OffsetExpr: &ConstantExpression{Opcode: OpcodeI32Const, Data: []byte{0x9}}, Init: []uint32{0, functionCounts - 1}},
-			},
-			expErr: true,
-		},
-		{
-			name: "unknown function",
-			elements: []*ElementSegment{
-				{OffsetExpr: &ConstantExpression{Opcode: OpcodeI32Const, Data: []byte{0x0}}, Init: []uint32{0, functionCounts}},
-			},
-			expErr: true,
-		},
-	} {
-		tc := tc
-		t.Run(tc.name, func(t *testing.T) {
-			err := m.validateElements(tc.elements)
-			if tc.expErr {
-				require.Error(t, err)
-			} else {
-				require.NoError(t, err)
-			}
-		})
-	}
-}
-
-func TestModuleInstance_applyElements(t *testing.T) {
-	functionCounts := uint32(0xa)
-	m := &ModuleInstance{
-		Table:     &TableInstance{Table: make([]uintptr, 10)},
-		Functions: make([]*FunctionInstance, 10),
-		Engine:    &mockModuleEngine{},
-	}
-	targetIndex, targetOffset := uint32(1), byte(0)
-	targetIndex2, targetOffset2 := functionCounts-1, byte(0x8)
-	m.Functions[targetIndex] = &FunctionInstance{Type: &FunctionType{}, Index: Index(targetIndex)}
-	m.Functions[targetIndex2] = &FunctionInstance{Type: &FunctionType{}, Index: Index(targetIndex2)}
-	m.applyElements([]*ElementSegment{
-		{OffsetExpr: &ConstantExpression{Opcode: OpcodeI32Const, Data: []byte{targetOffset}}, Init: []uint32{targetIndex}},
-		{OffsetExpr: &ConstantExpression{Opcode: OpcodeI32Const, Data: []byte{targetOffset2}}, Init: []uint32{targetIndex2}},
-	})
-	require.Equal(t, uintptr(targetIndex), m.Table.Table[targetOffset])
-	require.Equal(t, uintptr(targetIndex2), m.Table.Table[targetOffset2])
-=======
-func TestModuleInstance_decDependentCount(t *testing.T) {
-	count := 100
-	m := ModuleInstance{dependentCount: count}
-
-	wg := sync.WaitGroup{}
-	wg.Add(count)
-	for i := 0; i < count; i++ {
-		go func() {
-			defer wg.Done()
-			m.decDependentCount()
-		}()
-	}
-	wg.Wait()
-	require.Zero(t, m.dependentCount)
-}
-
-func TestModuleInstance_incDependentCount(t *testing.T) {
-	count := 100
-	m := ModuleInstance{}
-	wg := sync.WaitGroup{}
-	wg.Add(count)
-	for i := 0; i < count; i++ {
-		go func() {
-			defer wg.Done()
-			m.incDependentCount()
-		}()
-	}
-	wg.Wait()
-	require.Equal(t, count, m.dependentCount)
->>>>>>> f9ba190c
 }