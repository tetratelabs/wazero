package wasm

import (
	"context"
	"errors"
	"fmt"
	"sync/atomic"

	"github.com/tetratelabs/wazero/api"
	"github.com/tetratelabs/wazero/internal/internalapi"
	"github.com/tetratelabs/wazero/sys"
)

// FailIfClosed returns a sys.ExitError if CloseWithExitCode was called.
func (m *ModuleInstance) FailIfClosed() (err error) {
	if closed := atomic.LoadUint64(&m.Closed); closed != 0 {
		switch closed & exitCodeFlagMask {
		case exitCodeFlagResourceClosed:
		case exitCodeFlagResourceNotClosed:
			// This happens when this module is closed asynchronously in CloseModuleOnCanceledOrTimeout,
			// and the closure of resources have been deferred here.
			_ = m.ensureResourcesClosed(context.Background())
		}
		return sys.NewExitError(uint32(closed >> 32)) // Unpack the high order bits as the exit code.
	}
	return nil
}

// CloseModuleOnCanceledOrTimeout take a context `ctx`, which might be a Cancel or Timeout context,
// and spawns the Goroutine to check the context is canceled ot deadline exceeded. If it reaches
// one of the conditions, it sets the appropriate exit code.
//
// Callers of this function must invoke the returned context.CancelFunc to release the spawned Goroutine.
func (m *ModuleInstance) CloseModuleOnCanceledOrTimeout(ctx context.Context) context.CancelFunc {
	// Creating an empty channel in this case is a bit more efficient than
	// creating a context.Context and canceling it with the same effect. We
	// really just need to be notified when to stop listening to the users
	// context. Closing the channel will unblock the select in the goroutine
	// causing it to return an stop listening to ctx.Done().
	cancelChan := make(chan struct{})
	go m.closeModuleOnCanceledOrTimeout(ctx, cancelChan)
	return func() { close(cancelChan) }
}

// closeModuleOnCanceledOrTimeout is extracted from CloseModuleOnCanceledOrTimeout for testing.
func (m *ModuleInstance) closeModuleOnCanceledOrTimeout(ctx context.Context, cancelChan <-chan struct{}) {
	select {
	case <-ctx.Done():
		select {
		case <-cancelChan:
			// In some cases by the time this goroutine is scheduled, the caller
			// has already closed both the context and the cancelChan. In this
			// case go will randomize which branch of the outer select to enter
			// and we don't want to close the module.
		default:
			// This is the same logic as CloseWithCtxErr except this calls closeWithExitCodeWithoutClosingResource
			// so that we can defer the resource closure in FailIfClosed.
			switch {
			case errors.Is(ctx.Err(), context.Canceled):
				// TODO: figure out how to report error here.
				_ = m.closeWithExitCodeWithoutClosingResource(sys.ExitCodeContextCanceled)
			case errors.Is(ctx.Err(), context.DeadlineExceeded):
				// TODO: figure out how to report error here.
				_ = m.closeWithExitCodeWithoutClosingResource(sys.ExitCodeDeadlineExceeded)
			}
		}
	case <-cancelChan:
	}
}

// CloseWithCtxErr closes the module with an exit code based on the type of
// error reported by the context.
//
// If the context's error is unknown or nil, the module does not close.
func (m *ModuleInstance) CloseWithCtxErr(ctx context.Context) {
	switch {
	case errors.Is(ctx.Err(), context.Canceled):
		// TODO: figure out how to report error here.
		_ = m.CloseWithExitCode(ctx, sys.ExitCodeContextCanceled)
	case errors.Is(ctx.Err(), context.DeadlineExceeded):
		// TODO: figure out how to report error here.
		_ = m.CloseWithExitCode(ctx, sys.ExitCodeDeadlineExceeded)
	}
}

// Name implements the same method as documented on api.Module
func (m *ModuleInstance) Name() string {
	return m.ModuleName
}

// String implements the same method as documented on api.Module
func (m *ModuleInstance) String() string {
	return fmt.Sprintf("Module[%s]", m.Name())
}

// Close implements the same method as documented on api.Module.
func (m *ModuleInstance) Close(ctx context.Context) (err error) {
	return m.CloseWithExitCode(ctx, 0)
}

// CloseWithExitCode implements the same method as documented on api.Module.
func (m *ModuleInstance) CloseWithExitCode(ctx context.Context, exitCode uint32) (err error) {
	if !m.setExitCode(exitCode, exitCodeFlagResourceClosed) {
		return nil // not an error to have already closed
	}
	_ = m.s.deleteModule(m)
	return m.ensureResourcesClosed(ctx)
}

func (m *ModuleInstance) closeWithExitCodeWithoutClosingResource(exitCode uint32) (err error) {
	if !m.setExitCode(exitCode, exitCodeFlagResourceNotClosed) {
		return nil // not an error to have already closed
	}
	_ = m.s.deleteModule(m)
	return nil
}

// closeWithExitCode is the same as CloseWithExitCode besides this doesn't delete it from Store.moduleList.
func (m *ModuleInstance) closeWithExitCode(ctx context.Context, exitCode uint32) (err error) {
	if !m.setExitCode(exitCode, exitCodeFlagResourceClosed) {
		return nil // not an error to have already closed
	}
	return m.ensureResourcesClosed(ctx)
}

type exitCodeFlag = uint64

const exitCodeFlagMask = 0xff

const (
	// exitCodeFlagResourceClosed indicates that the module was closed and resources were already closed.
	exitCodeFlagResourceClosed = 1 << iota
	// exitCodeFlagResourceNotClosed indicates that the module was closed while resources are not closed yet.
	exitCodeFlagResourceNotClosed
)

func (m *ModuleInstance) setExitCode(exitCode uint32, flag exitCodeFlag) bool {
	closed := flag | uint64(exitCode)<<32 // Store exitCode as high-order bits.
	return atomic.CompareAndSwapUint64(&m.Closed, 0, closed)
}

// ensureResourcesClosed ensures that resources assigned to ModuleInstance is released.
// Multiple calls to this function is safe.
func (m *ModuleInstance) ensureResourcesClosed(ctx context.Context) (err error) {
	if sysCtx := m.Sys; sysCtx != nil { // nil if from HostModuleBuilder
		if err = sysCtx.FS().Close(); err != nil {
			return err
		}
		m.Sys = nil
	}

	if m.CodeCloser == nil {
		return
	}
	if e := m.CodeCloser.Close(ctx); e != nil && err == nil {
		err = e
	}
	m.CodeCloser = nil
	return
}

// Memory implements the same method as documented on api.Module.
func (m *ModuleInstance) Memory() api.Memory {
	return m.MemoryInstance
}

// ExportedMemory implements the same method as documented on api.Module.
func (m *ModuleInstance) ExportedMemory(name string) api.Memory {
	_, err := m.getExport(name, ExternTypeMemory)
	if err != nil {
		return nil
	}
	// We Assume that we have at most one memory.
	return m.MemoryInstance
}

// ExportedMemoryDefinitions implements the same method as documented on
// api.Module.
func (m *ModuleInstance) ExportedMemoryDefinitions() map[string]api.MemoryDefinition {
	// Special case as we currently only support one memory.
	if mem := m.MemoryInstance; mem != nil {
		// Now, find out if it is exported
		for name, exp := range m.Exports {
			if exp.Type == ExternTypeMemory {
				return map[string]api.MemoryDefinition{name: mem.definition}
			}
		}
	}
	return map[string]api.MemoryDefinition{}
}

// ExportedFunction implements the same method as documented on api.Module.
func (m *ModuleInstance) ExportedFunction(name string) api.Function {
	exp, err := m.getExport(name, ExternTypeFunc)
	if err != nil {
		return nil
	}
	return m.Engine.NewFunction(exp.Index)
}

// ExportedFunctionDefinitions implements the same method as documented on
// api.Module.
func (m *ModuleInstance) ExportedFunctionDefinitions() map[string]api.FunctionDefinition {
	result := map[string]api.FunctionDefinition{}
	for name, exp := range m.Exports {
		if exp.Type == ExternTypeFunc {
			result[name] = &m.Definitions[exp.Index]
		}
	}
	return result
}

// GlobalVal is an internal hack to get the lower 64 bits of a global.
func (m *ModuleInstance) GlobalVal(idx Index) uint64 {
	return m.Globals[idx].Val
}

// ExportedGlobal implements the same method as documented on api.Module.
func (m *ModuleInstance) ExportedGlobal(name string) api.Global {
	exp, err := m.getExport(name, ExternTypeGlobal)
	if err != nil {
		return nil
	}
<<<<<<< HEAD
	global := m.Globals[exp.Index]
	g := constantGlobal{global}
	if global.Type.Mutable {
		return &mutableGlobal{g}
=======
	g := m.Globals[exp.Index]
	if g.Type.Mutable {
		return &mutableGlobal{internalapi.WazeroOnlyType{}, g}
>>>>>>> 0dd73938
	}
	return g
}

// GlobalsCount implements experimental.InternalModule.
func (m *ModuleInstance) GlobalsCount() int {
	return len(m.Globals)
}

// ViewGlobal implements experimental.InternalModule.
func (m *ModuleInstance) ViewGlobal(idx int) api.Global {
	return constantGlobal{m.Globals[idx]}
}<|MERGE_RESOLUTION|>--- conflicted
+++ resolved
@@ -221,16 +221,10 @@
 	if err != nil {
 		return nil
 	}
-<<<<<<< HEAD
 	global := m.Globals[exp.Index]
 	g := constantGlobal{global}
 	if global.Type.Mutable {
-		return &mutableGlobal{g}
-=======
-	g := m.Globals[exp.Index]
-	if g.Type.Mutable {
-		return &mutableGlobal{internalapi.WazeroOnlyType{}, g}
->>>>>>> 0dd73938
+		return &mutableGlobal{g, internalapi.WazeroOnlyType{}}
 	}
 	return g
 }
