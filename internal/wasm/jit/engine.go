package jit

import (
	"fmt"
	"math"
	"reflect"
	"runtime"
	"runtime/debug"
	"strings"
	"sync"
	"sync/atomic"
	"unsafe"

	wasm "github.com/tetratelabs/wazero/internal/wasm"
	"github.com/tetratelabs/wazero/internal/wasm/buildoptions"
	"github.com/tetratelabs/wazero/internal/wazeroir"
)

type (
	// engine is an JIT implementation of internalwasm.Engine
	engine struct {
		compiledFunctions map[*wasm.FunctionInstance]*compiledFunction // guarded by mutex.
		mux               sync.RWMutex
	}

	// moduleEngine implements internalwasm.ModuleEngine
	moduleEngine struct {
		// compiledFunctions are the compiled functions in a module instances.
		// The index is module instance-scoped. We intentionally avoid using map
		// as the underlying memory region is accessed by assembly directly by using
		// compiledFunctionsElement0Address.
		compiledFunctions []*compiledFunction

		// parentEngine holds *engine from which this module engine is created from.
		parentEngine           *engine
		importedFunctionCounts int

		closed uint32 // use uint32 instead of bool for atomic operation.
	}

	// callEngine holds context per moduleEngine.Call, and shared across all the
	// function calls originating from the same moduleEngine.Call execution.
	callEngine struct {
		// These contexts are read and written by JITed code.
		// Note: we embed these structs so we can reduce the costs to access fields inside of them.
		// Also, that eases the calculation of offsets to each field.
		globalContext
		moduleContext
		valueStackContext
		exitContext
		archContext

		// The following fields are not accessed by JITed code directly.

		// valueStack is the go-allocated stack for holding Wasm values.
		// Note: We never edit len or cap in JITed code so we won't get screwed when GC comes in.
		valueStack []uint64

		// callFrameStack is initially callFrameStack[callFrameStackPointer].
		// The currently executed function call frame lives at callFrameStack[callFrameStackPointer-1]
		// and that is equivalent to  engine.callFrameTop().
		callFrameStack []callFrame
	}

	// globalContext holds the data which is constant across multiple function calls.
	globalContext struct {
		// valueStackElement0Address is &engine.valueStack[0] as uintptr.
		// Note: this is updated when growing the stack in builtinFunctionGrowValueStack.
		valueStackElement0Address uintptr
		// valueStackLen is len(engine.valueStack[0]).
		// Note: this is updated when growing the stack in builtinFunctionGrowValueStack.
		valueStackLen uint64

		// callFrameStackElementZeroAddress is &engine.callFrameStack[0] as uintptr.
		// Note: this is updated when growing the stack in builtinFunctionGrowCallFrameStack.
		callFrameStackElementZeroAddress uintptr
		// callFrameStackLen is len(engine.callFrameStack).
		// Note: this is updated when growing the stack in builtinFunctionGrowCallFrameStack.
		callFrameStackLen uint64
		// callFrameStackPointer points at the next empty slot on the call frame stack.
		// For example, for the next function call, we push the new callFrame onto
		// callFrameStack[callFrameStackPointer]. This value is incremented/decremented in assembly
		// when making function calls or returning from them.
		callFrameStackPointer uint64
	}

	// moduleContext holds the per-function call specific module information.
	// This is subject to be manipulated from JITed native code whenever we make function calls.
	moduleContext struct {
		// moduleInstanceAddress is the address of module instance from which we initialize
		// the following fields. This is set whenever we enter a function or return from function calls.
		// This is only used by JIT code so mark this as nolint.
		moduleInstanceAddress uintptr //nolint

		// globalElement0Address is the address of the first element in the global slice,
		// i.e. &ModuleInstance.Globals[0] as uintptr.
		globalElement0Address uintptr
		// memoryElement0Address is the address of the first element in the global slice,
		// i.e. &ModuleInstance.Memory.Buffer[0] as uintptr.
		memoryElement0Address uintptr
		// memorySliceLen is the length of the memory buffer, i.e. len(ModuleInstance.Memory.Buffer).
		memorySliceLen uint64
		// tableElement0Address is the address of the first item in the global slice,
		// i.e. &ModuleInstance.Tables[0].Table[0] as uintptr.
		tableElement0Address uintptr
		// tableSliceLen is the length of the memory buffer, i.e. len(ModuleInstance.Tables[0].Table).
		tableSliceLen uint64

		// compiledFunctionsElement0Address is &moduleContext.engine.compiledFunctions[0] as uintptr.
		compiledFunctionsElement0Address uintptr
	}

	// valueStackContext stores the data to access engine.valueStack.
	valueStackContext struct {
		// stackPointer on .valueStack field which is accessed by [stackBasePointer] + [stackPointer].
		//
		// Note: stackPointer is not used in assembly since the native code knows exact position of
		// each variable in the value stack from the info from compilation.
		// Therefore, only updated when native code exit from the JIT world and go back to the Go function.
		stackPointer uint64

		// stackBasePointer is updated whenever we make function calls.
		// Background: Functions might be compiled as if they use the stack from the bottom.
		// However, in reality, they have to use it from the middle of the stack depending on
		// when these function calls are made. So instead of accessing stack via stackPointer alone,
		// functions are compiled so they access the stack via [stackBasePointer](fixed for entire function) + [stackPointer].
		// More precisely, stackBasePointer is set to [callee's stack pointer] + [callee's stack base pointer] - [caller's params].
		// This way, compiled functions can be independent of the timing of functions calls made against them.
		//
		// Note: This is saved on callFrameTop().returnStackBasePointer whenever making function call.
		// Also, this is changed whenever we make function call or return from functions where we execute jump instruction.
		// In either case, the caller of "jmp" instruction must set this field properly.
		stackBasePointer uint64
	}

	// exitContext will be manipulated whenever JITed native code returns into the Go function.
	exitContext struct {
		// Where we store the status code of JIT execution.
		statusCode jitCallStatusCode

		// Set when statusCode == jitStatusCallBuiltInFunction}
		// Indicating the function call index.
		builtinFunctionCallIndex wasm.Index
	}

	// callFrame holds the information to which the caller function can return.
	// callFrame is created for currently executed function frame as well,
	// so some of the fields are not yet set when native code is currently executing it.
	// That is, callFrameTop().returnAddress or returnStackBasePointer are not set
	// until it makes a function call.
	callFrame struct {
		// Set when making function call from this function frame, or for the initial function frame to call from engine.execWasmFunction.
		returnAddress uintptr
		// Set when making function call from this function frame.
		returnStackBasePointer uint64
		// Set when making function call to this function frame.
		compiledFunction *compiledFunction
		// _ is a necessary padding to make the size of callFrame struct a power of 2.
		_ [8]byte
	}

	compiledFunction struct {
		// The following fields are accessed by JITed code.

		// Pre-calculated pointer pointing to the initial byte of .codeSegment slice.
		// That mean codeInitialAddress always equals uintptr(unsafe.Pointer(&.codeSegment[0]))
		// and we cache the value (uintptr(unsafe.Pointer(&.codeSegment[0]))) to this field
		// so we don't need to repeat the calculation on each function call.
		codeInitialAddress uintptr
		// The max of the stack pointer this function can reach. Lazily applied via maybeGrowValueStack.
		stackPointerCeil uint64

		// Followings are not accessed by JITed code.

		// The source function instance from which this is compiled.
		source *wasm.FunctionInstance
		// codeSegment is holding the compiled native code as a byte slice.
		codeSegment []byte
		// See the doc for compiledFunctionStaticData type.
		staticData compiledFunctionStaticData
	}

	// staticData holds the read-only data (i.e. out side of codeSegment which is marked as executable) per function.
	// This is used to store jump tables for br_table instructions.
	// The primary index is the logical separation of multiple data, for example data[0] and data[1]
	// correspond to different jump tables for different br_table instructions.
	compiledFunctionStaticData = [][]byte
)

// Native code reads/writes Go's structs with the following constants.
// See TestVerifyOffsetValue for how to derive these values.
const (
	// Offsets for moduleEngine.compiledFunctions
	moduleEngineCompiledFunctionsOffset = 0

	// Offsets for callEngine globalContext.
	callEngineGlobalContextValueStackElement0AddressOffset     = 0
	callEngineGlobalContextValueStackLenOffset                 = 8
	callEngineGlobalContextCallFrameStackElement0AddressOffset = 16
	callEngineGlobalContextCallFrameStackLenOffset             = 24
	callEngineGlobalContextCallFrameStackPointerOffset         = 32

	// Offsets for callEngine moduleContext.
	callEngineModuleContextModuleInstanceAddressOffset            = 40
	callEngineModuleContextGlobalElement0AddressOffset            = 48
	callEngineModuleContextMemoryElement0AddressOffset            = 56
	callEngineModuleContextMemorySliceLenOffset                   = 64
	callEngineModuleContextTableElement0AddressOffset             = 72
	callEngineModuleContextTableSliceLenOffset                    = 80
	callEngineModuleContextCompiledFunctionsElement0AddressOffset = 88

	// Offsets for callEngine valueStackContext.
	callEngineValueStackContextStackPointerOffset     = 96
	callEngineValueStackContextStackBasePointerOffset = 104

	// Offsets for callEngine exitContext.
	callEngineExitContextJITCallStatusCodeOffset          = 112
	callEngineExitContextBuiltinFunctionCallAddressOffset = 116

	// Offsets for callFrame.
	callFrameDataSize                      = 32
	callFrameDataSizeMostSignificantSetBit = 5
	callFrameReturnAddressOffset           = 0
	callFrameReturnStackBasePointerOffset  = 8
	callFrameCompiledFunctionOffset        = 16

	// Offsets for compiledFunction.
	compiledFunctionCodeInitialAddressOffset = 0
	compiledFunctionStackPointerCeilOffset   = 8
	compiledFunctionSourceOffset             = 16

	// Offsets for internalwasm.ModuleInstance.
	moduleInstanceGlobalsOffset = 48
	moduleInstanceMemoryOffset  = 72
	moduleInstanceTableOffset   = 80
	moduleInstanceEngineOffset  = 120

	// Offsets for internalwasm.TableInstance.
	tableInstanceTableOffset    = 0
	tableInstanceTableLenOffset = 8

	// Offsets for internalwasm.FunctionInstance.
	functionInstanceTypeIDOffset = 96

	// Offsets for internalwasm.MemoryInstance.
	memoryInstanceBufferOffset    = 0
	memoryInstanceBufferLenOffset = 8

	// Offsets for internalwasm.GlobalInstance.
	globalInstanceValueOffset = 8

	// Offsets for Go's interface.
	// https://research.swtch.com/interfaces
	// https://github.com/golang/go/blob/release-branch.go1.17/src/runtime/runtime2.go#L207-L210
	interfaceDataOffset = 8
)

// jitCallStatusCode represents the result of `jitcall`.
// This is set by the jitted native code.
type jitCallStatusCode byte

const (
	// jitStatusReturned means the jitcall reaches the end of function, and returns successfully.
	jitCallStatusCodeReturned jitCallStatusCode = iota
	// jitCallStatusCodeCallFunction means the jitcall returns to make a host function call.
	jitCallStatusCodeCallHostFunction
	// jitCallStatusCodeCallFunction means the jitcall returns to make a builtin function call.
	jitCallStatusCodeCallBuiltInFunction
	// jitCallStatusCodeUnreachable means the function invocation reaches "unreachable" instruction.
	jitCallStatusCodeUnreachable
	// jitCallStatusCodeInvalidFloatToIntConversion means a invalid conversion of integer to floats happened.
	jitCallStatusCodeInvalidFloatToIntConversion
	// jitCallStatusCodeMemoryOutOfBounds means an out of bounds memory access happened.
	jitCallStatusCodeMemoryOutOfBounds
	// jitCallStatusCodeInvalidTableAccess means either offset to the table was out of bounds of table, or
	// the target element in the table was uninitialized during call_indirect instruction.
	jitCallStatusCodeInvalidTableAccess
	// jitCallStatusCodeTypeMismatchOnIndirectCall means the type check failed during call_indirect.
	jitCallStatusCodeTypeMismatchOnIndirectCall
	jitCallStatusIntegerOverflow
	jitCallStatusIntegerDivisionByZero
)

// causePanic causes a panic with the corresponding error to the status code.
func (s jitCallStatusCode) causePanic() {
	var err error
	switch s {
	case jitCallStatusIntegerOverflow:
		err = wasm.ErrRuntimeIntegerOverflow
	case jitCallStatusIntegerDivisionByZero:
		err = wasm.ErrRuntimeIntegerDivideByZero
	case jitCallStatusCodeInvalidFloatToIntConversion:
		err = wasm.ErrRuntimeInvalidConversionToInteger
	case jitCallStatusCodeUnreachable:
		err = wasm.ErrRuntimeUnreachable
	case jitCallStatusCodeMemoryOutOfBounds:
		err = wasm.ErrRuntimeOutOfBoundsMemoryAccess
	case jitCallStatusCodeInvalidTableAccess:
		err = wasm.ErrRuntimeInvalidTableAccess
	case jitCallStatusCodeTypeMismatchOnIndirectCall:
		err = wasm.ErrRuntimeIndirectCallTypeMismatch
	}
	panic(err)
}

func (s jitCallStatusCode) String() (ret string) {
	switch s {
	case jitCallStatusCodeReturned:
		ret = "returned"
	case jitCallStatusCodeCallHostFunction:
		ret = "call_host_function"
	case jitCallStatusCodeCallBuiltInFunction:
		ret = "call_builtin_function"
	case jitCallStatusCodeUnreachable:
		ret = "unreachable"
	}
	return
}

// String implements fmt.Stringer
func (c *callFrame) String() string {
	return fmt.Sprintf(
		"[%s: return address=0x%x, return stack base pointer=%d]",
		c.compiledFunction.source.Name, c.returnAddress, c.returnStackBasePointer,
	)
}

// NewModuleEngine implements internalwasm.Engine NewModuleEngine
func (e *engine) NewModuleEngine(importedFunctions, moduleFunctions []*wasm.FunctionInstance) (wasm.ModuleEngine, error) {
	imported := len(importedFunctions)
	me := &moduleEngine{
		compiledFunctions:      make([]*compiledFunction, 0, imported+len(moduleFunctions)),
		parentEngine:           e,
		importedFunctionCounts: imported,
	}

	for idx, f := range importedFunctions {
		cf, ok := e.getCompiledFunction(f)
		if !ok {
			return nil, fmt.Errorf("import[%d] func[%s.%s]: uncompiled", idx, f.Module.Name, f.Name)
		}
		me.compiledFunctions = append(me.compiledFunctions, cf)
	}

	for i, f := range moduleFunctions {
		var compiled *compiledFunction
		var err error
		if f.Kind == wasm.FunctionKindWasm {
			compiled, err = compileWasmFunction(f)
		} else {
			compiled, err = compileHostFunction(f)
		}
		if err != nil {
<<<<<<< HEAD
			modEngine.Close()
=======
			_ = me.Release()
>>>>>>> f9ba190c
			return nil, fmt.Errorf("function[%d/%d] %w", i, len(moduleFunctions)-1, err)
		}
		me.compiledFunctions = append(me.compiledFunctions, compiled)

		// Add the compiled function to the store-wide engine as well so that
		// the future importing module can refer the function instance.
		e.addCompiledFunction(f, compiled)
	}

	return me, nil
}

// FunctionAddress implements internalwasm.ModuleEngine FunctionAddress
func (me *moduleEngine) FunctionAddress(index wasm.Index) uintptr {
	return uintptr(unsafe.Pointer(me.compiledFunctions[index]))
}

// Release implements internalwasm.ModuleEngine Release
func (me *moduleEngine) Release() error {
	// Release all the function instances declared in this module.
	for _, cf := range me.compiledFunctions[me.importedFunctionCounts:] {
		if err := munmapCodeSegment(cf.codeSegment); err != nil {
			return err
		}
		me.parentEngine.deleteCompiledFunction(cf.source)
	}
	return nil
}

func (e *engine) deleteCompiledFunction(f *wasm.FunctionInstance) {
	e.mux.Lock()
	defer e.mux.Unlock()
	delete(e.compiledFunctions, f)
}

func (e *engine) addCompiledFunction(f *wasm.FunctionInstance, cf *compiledFunction) {
	e.mux.Lock()
	defer e.mux.Unlock()
	e.compiledFunctions[f] = cf
}

func (e *engine) getCompiledFunction(f *wasm.FunctionInstance) (cf *compiledFunction, ok bool) {
	e.mux.RLock()
	defer e.mux.RUnlock()
	cf, ok = e.compiledFunctions[f]
	return
}

<<<<<<< HEAD
// FunctionAddress implements internalwasm.ModuleEngine FunctionAddress
func (me *moduleEngine) FunctionAddress(index wasm.Index) uintptr {
	return uintptr(unsafe.Pointer(me.compiledFunctions[index]))
}

// Close implements internalwasm.ModuleEngine Close
func (me *moduleEngine) Close() {
	// Setting finalizer multiple times result in panic, so we guard with CAS.
	if atomic.CompareAndSwapUint32(&me.closed, 0, 1) {
		// Release all the function instances declared in this module.
		for _, cf := range me.compiledFunctions[me.importedFunctionCounts:] {
			runtime.SetFinalizer(cf, func(compiledFn *compiledFunction) {
				if err := munmapCodeSegment(compiledFn.codeSegment); err != nil {
					panic(err) // mumap failure cannot recover.
				}
			})
			me.parentEngine.deleteCompiledFunction(cf.source)
		}
	}
}

=======
>>>>>>> f9ba190c
// Call implements internalwasm.ModuleEngine Call
func (me *moduleEngine) Call(ctx *wasm.ModuleContext, f *wasm.FunctionInstance, params ...uint64) (results []uint64, err error) {
	compiled := me.compiledFunctions[f.Index]
	if compiled == nil {
		err = fmt.Errorf("function not compiled")
		return
	}

	paramSignature := f.Type.Params
	paramCount := len(params)
	if len(paramSignature) != paramCount {
		return nil, fmt.Errorf("expected %d params, but passed %d", len(paramSignature), paramCount)
	}

	ce := me.newCallEngine()

	// We ensure that this Call method never panics as
	// this Call method is indirectly invoked by embedders via store.CallFunction,
	// and we have to make sure that all the runtime errors, including the one happening inside
	// host functions, will be captured as errors, not panics.
	defer func() {
		if v := recover(); v != nil {
			if buildoptions.IsDebugMode {
				debug.PrintStack()
			}

			var frames []string
			for i := uint64(0); i < ce.globalContext.callFrameStackPointer; i++ {
				f := ce.callFrameStack[ce.globalContext.callFrameStackPointer-1-i].compiledFunction
				frames = append(frames, fmt.Sprintf("\t%d: %s", i, f.source.Name))
				// TODO: include DWARF symbols. See #58
			}

			runtimeErr, ok := v.(error)
			if ok {
				err = fmt.Errorf("wasm runtime error: %w", runtimeErr)
			} else {
				err = fmt.Errorf("wasm runtime error: %v", v)
			}

			if len(frames) > 0 {
				err = fmt.Errorf("%w\nwasm backtrace:\n%s", err, strings.Join(frames, "\n"))
			}
		}
	}()

	for _, v := range params {
		ce.pushValue(v)
	}

	if f.Kind == wasm.FunctionKindWasm {
		ce.execWasmFunction(ctx, compiled)
	} else {
		ce.execHostFunction(f.Kind, compiled.source.GoFunc, ctx)
	}

	// Note the top value is the tail of the results,
	// so we assign them in reverse order.
	results = make([]uint64, len(f.Type.Results))
	for i := range results {
		results[len(results)-1-i] = ce.popValue()
	}
	return
}

func NewEngine() wasm.Engine {
	return newEngine()
}

func newEngine() *engine {
	return &engine{compiledFunctions: map[*wasm.FunctionInstance]*compiledFunction{}}
}

// Do not make these variables as constants, otherwise there would be
// dangerous memory access from native code.
//
// Background: Go has a mechanism called "goroutine stack-shrink" where Go
// runtime shrinks Gorotuine's stack when it is GCing. Shrinking means that
// all the contents on the goroutine stack will be relocated by runtime,
// Therefore, the memory address of these contents change undeterministically.
// Not only shrinks, but also Goruntime grows the goroutine stack at any point
// of function call entries, which also might end up relocating contents.
//
// On the other hand, we hold pointers to the data region of value stack and
// callframe stack slices and use these raw pointers from native code.
// Therefore, it is dangerous if these two stacks are allocated on stack
// as these stack's address might be changed by Goruntime which we cannot
// detect.
//
// By declaring theses values as `var`, slices created via `make([]..., var)`
// will never be allocated on stack [1]. This means accessing these slices via
// raw pointers is safe: As of version 1.18, Go's garbage collectornever relocates
// heap-allocated objects (aka no compilation of memory [2]).
//
// On Go upgrades, re-validate heap-allocation via `go build -gcflags='-m' ./internal/wasm/jit/...`.
//
// [1] https://github.com/golang/go/blob/68ecdc2c70544c303aa923139a5f16caf107d955/src/cmd/compile/internal/escape/utils.go#L206-L208
// [2] https://github.com/golang/go/blob/68ecdc2c70544c303aa923139a5f16caf107d955/src/runtime/mgc.go#L9
// [3] https://mayurwadekar2.medium.com/escape-analysis-in-golang-ee40a1c064c1
// [4] https://medium.com/@yulang.chu/go-stack-or-heap-2-slices-which-keep-in-stack-have-limitation-of-size-b3f3adfd6190
var (
	initialValueStackSize     = 64
	initialCallFrameStackSize = 16
)

func (me *moduleEngine) newCallEngine() *callEngine {
	ce := &callEngine{
		valueStack:     make([]uint64, initialValueStackSize),
		callFrameStack: make([]callFrame, initialCallFrameStackSize),
		archContext:    newArchContext(),
	}

	valueStackHeader := (*reflect.SliceHeader)(unsafe.Pointer(&ce.valueStack))
	callFrameStackHeader := (*reflect.SliceHeader)(unsafe.Pointer(&ce.callFrameStack))
	ce.globalContext = globalContext{
		valueStackElement0Address:        valueStackHeader.Data,
		valueStackLen:                    uint64(valueStackHeader.Len),
		callFrameStackElementZeroAddress: callFrameStackHeader.Data,
		callFrameStackLen:                uint64(callFrameStackHeader.Len),
		callFrameStackPointer:            0,
	}
	return ce
}

func (ce *callEngine) popValue() (ret uint64) {
	ce.valueStackContext.stackPointer--
	ret = ce.valueStack[ce.valueStackTopIndex()]
	return
}

func (ce *callEngine) pushValue(v uint64) {
	ce.valueStack[ce.valueStackTopIndex()] = v
	ce.valueStackContext.stackPointer++
}

func (ce *callEngine) callFrameTop() *callFrame {
	return &ce.callFrameStack[ce.globalContext.callFrameStackPointer-1]
}

func (ce *callEngine) callFrameAt(depth uint64) *callFrame {
	return &ce.callFrameStack[ce.globalContext.callFrameStackPointer-1-depth]
}

func (ce *callEngine) valueStackTopIndex() uint64 {
	return ce.valueStackContext.stackBasePointer + ce.valueStackContext.stackPointer
}

const (
	builtinFunctionIndexMemoryGrow wasm.Index = iota
	builtinFunctionIndexGrowValueStack
	builtinFunctionIndexGrowCallFrameStack
	// builtinFunctionIndexBreakPoint is internal (only for wazero developers). Disabled by default.
	builtinFunctionIndexBreakPoint
)

// execHostFunction executes the given host function represented as *reflect.Value.
//
// The arguments to the function are popped from the stack following the convention of the Wasm stack machine.
// For example, if the host function F requires the (x1 uint32, x2 float32) parameters, and
// the stack is [..., A, B], then the function is called as F(A, B) where A and B are interpreted
// as uint32 and float32 respectively.
//
// After the execution, the result of host function is pushed onto the stack.
//
// ctx parameter is passed to the host function as a first argument.
func (ce *callEngine) execHostFunction(fk wasm.FunctionKind, f *reflect.Value, ctx *wasm.ModuleContext) {
	// TODO: the signature won't ever change for a host function once instantiated. For this reason, we should be able
	// to optimize below based on known possible outcomes. This includes knowledge about if it has a context param[0]
	// and which type (if any) it returns.
	tp := f.Type()
	in := make([]reflect.Value, tp.NumIn())

	// We pop the value and pass them as arguments in a reverse order according to the
	// stack machine convention.
	wasmParamOffset := 0
	if fk != wasm.FunctionKindGoNoContext {
		wasmParamOffset = 1
	}
	for i := len(in) - 1; i >= wasmParamOffset; i-- {
		val := reflect.New(tp.In(i)).Elem()
		raw := ce.popValue()
		kind := tp.In(i).Kind()
		switch kind {
		case reflect.Float32:
			val.SetFloat(float64(math.Float32frombits(uint32(raw))))
		case reflect.Float64:
			val.SetFloat(math.Float64frombits(raw))
		case reflect.Uint32, reflect.Uint64:
			val.SetUint(raw)
		case reflect.Int32, reflect.Int64:
			val.SetInt(int64(raw))
		}
		in[i] = val
	}

	// Handle any special parameter zero
	if val := wasm.GetHostFunctionCallContextValue(fk, ctx); val != nil {
		in[0] = *val
	}

	// Execute the host function and push back the call result onto the stack.
	for _, ret := range f.Call(in) {
		switch ret.Kind() {
		case reflect.Float32:
			ce.pushValue(uint64(math.Float32bits(float32(ret.Float()))))
		case reflect.Float64:
			ce.pushValue(math.Float64bits(ret.Float()))
		case reflect.Uint32, reflect.Uint64:
			ce.pushValue(ret.Uint())
		case reflect.Int32, reflect.Int64:
			ce.pushValue(uint64(ret.Int()))
		default:
			panic("invalid return type")
		}
	}
}

func (ce *callEngine) execWasmFunction(ctx *wasm.ModuleContext, f *compiledFunction) {
	ce.pushCallFrame(f)

jitentry:
	{
		frame := ce.callFrameTop()
		if buildoptions.IsDebugMode {
			fmt.Printf("callframe=%s, stackBasePointer: %d, stackPointer: %d\n",
				frame.String(), ce.valueStackContext.stackBasePointer, ce.valueStackContext.stackPointer)
		}

		// Call into the JIT code.
		jitcall(frame.returnAddress, uintptr(unsafe.Pointer(ce)))

		// Check the status code from JIT code.
		switch status := ce.exitContext.statusCode; status {
		case jitCallStatusCodeReturned:
			// Meaning that all the function frames above the previous call frame stack pointer are executed.
		case jitCallStatusCodeCallHostFunction:
			calleeHostFunction := ce.callFrameTop().compiledFunction.source
			// Not "callFrameTop" but take the below of peek with "callFrameAt(1)" as the top frame is for host function,
			// but when making host function calls, we need to pass the memory instance of host function caller.
			callerCompiledFunction := ce.callFrameAt(1).compiledFunction
			// A host function is invoked with the calling frame's memory, which may be different if in another module.
			ce.execHostFunction(calleeHostFunction.Kind, calleeHostFunction.GoFunc,
				ctx.WithMemory(callerCompiledFunction.source.Module.Memory),
			)
			goto jitentry
		case jitCallStatusCodeCallBuiltInFunction:
			switch ce.exitContext.builtinFunctionCallIndex {
			case builtinFunctionIndexMemoryGrow:
				callerCompiledFunction := ce.callFrameTop().compiledFunction
				ce.builtinFunctionMemoryGrow(callerCompiledFunction.source.Module.Memory)
			case builtinFunctionIndexGrowValueStack:
				callerCompiledFunction := ce.callFrameTop().compiledFunction
				ce.builtinFunctionGrowValueStack(callerCompiledFunction.stackPointerCeil)
			case builtinFunctionIndexGrowCallFrameStack:
				ce.builtinFunctionGrowCallFrameStack()
			}
			if buildoptions.IsDebugMode {
				if ce.exitContext.builtinFunctionCallIndex == builtinFunctionIndexBreakPoint {
					runtime.Breakpoint()
				}
			}
			goto jitentry
		default:
			status.causePanic()
		}
	}
}

// pushInitialFrame is implemented in assembly as well, but this Go version is used BEFORE jit entry.
func (ce *callEngine) pushCallFrame(f *compiledFunction) {
	// Push the new frame to the top of stack.
	ce.callFrameStack[ce.globalContext.callFrameStackPointer] = callFrame{returnAddress: f.codeInitialAddress, compiledFunction: f}
	ce.globalContext.callFrameStackPointer++

	// For example, if we have the following state (where "_" means no value pushed),
	//       base            sp
	//        |              |
	// [...., A, B, C, D, E, _, _ ]
	//
	// and the target function requires 2 params, we need to pass D and E as arguments.
	//
	// Therefore, the target function start executing under the following state:
	//                base   sp
	//                 |     |
	// [...., A, B, C, D, E, _, _ ]
	//
	// That means the next stack base pointer is calculated as follows (note stack pointer is relative to base):
	ce.valueStackContext.stackBasePointer =
		ce.valueStackContext.stackBasePointer + ce.valueStackContext.stackPointer - uint64(len(f.source.Type.Params))
}

func (ce *callEngine) builtinFunctionGrowValueStack(stackPointerCeil uint64) {
	// Extends the valueStack's length to currentLen*2+stackPointerCeil.
	newLen := ce.globalContext.valueStackLen*2 + (stackPointerCeil)
	newStack := make([]uint64, newLen)
	top := ce.valueStackContext.stackBasePointer + ce.valueStackContext.stackPointer
	copy(newStack[:top], ce.valueStack[:top])
	ce.valueStack = newStack
	valueStackHeader := (*reflect.SliceHeader)(unsafe.Pointer(&ce.valueStack))
	ce.globalContext.valueStackElement0Address = valueStackHeader.Data
	ce.globalContext.valueStackLen = uint64(valueStackHeader.Len)
}

var callStackCeiling = uint64(buildoptions.CallStackCeiling)

func (ce *callEngine) builtinFunctionGrowCallFrameStack() {
	if callStackCeiling < uint64(len(ce.callFrameStack)+1) {
		panic(wasm.ErrRuntimeCallStackOverflow)
	}

	// Double the callstack slice length.
	newLen := uint64(ce.globalContext.callFrameStackLen) * 2
	newStack := make([]callFrame, newLen)
	copy(newStack, ce.callFrameStack)
	ce.callFrameStack = newStack

	// Update the globalContext's fields as they become stale after the update ^^.
	stackSliceHeader := (*reflect.SliceHeader)(unsafe.Pointer(&newStack))
	ce.globalContext.callFrameStackLen = uint64(stackSliceHeader.Len)
	ce.globalContext.callFrameStackElementZeroAddress = stackSliceHeader.Data
}

func (ce *callEngine) builtinFunctionMemoryGrow(mem *wasm.MemoryInstance) {
	newPages := ce.popValue()

	res := mem.Grow(uint32(newPages))
	ce.pushValue(uint64(res))

	// Update the moduleContext fields as they become stale after the update ^^.
	bufSliceHeader := (*reflect.SliceHeader)(unsafe.Pointer(&mem.Buffer))
	ce.moduleContext.memorySliceLen = uint64(bufSliceHeader.Len)
	ce.moduleContext.memoryElement0Address = bufSliceHeader.Data
}

func compileHostFunction(f *wasm.FunctionInstance) (*compiledFunction, error) {
	compiler, done, err := newCompiler(f, nil)
	defer done()

	if err != nil {
		return nil, err
	}

	if err = compiler.compileHostFunction(); err != nil {
		return nil, err
	}

	code, _, _, err := compiler.compile()
	if err != nil {
		return nil, err
	}

	stackPointerCeil := uint64(len(f.Type.Params))
	if res := uint64(len(f.Type.Results)); stackPointerCeil < res {
		stackPointerCeil = res
	}

	return &compiledFunction{
		source:             f,
		codeSegment:        code,
		codeInitialAddress: uintptr(unsafe.Pointer(&code[0])),
		stackPointerCeil:   stackPointerCeil,
	}, nil
}

func compileWasmFunction(f *wasm.FunctionInstance) (*compiledFunction, error) {
	ir, err := wazeroir.Compile(f)
	if err != nil {
		return nil, fmt.Errorf("failed to lower to wazeroir: %w", err)
	}

	compiler, done, err := newCompiler(f, ir)
	defer done()
	if err != nil {
		return nil, fmt.Errorf("failed to initialize assembly builder: %w", err)
	}

	if err := compiler.compilePreamble(); err != nil {
		return nil, fmt.Errorf("failed to emit preamble: %w", err)
	}

	var skip bool
	for _, op := range ir.Operations {
		// Compiler determines whether or not skip the entire label.
		// For example, if the label doesn't have any caller,
		// we don't need to generate native code at all as we never reach the region.
		if op.Kind() == wazeroir.OperationKindLabel {
			skip = compiler.compileLabel(op.(*wazeroir.OperationLabel))
		}
		if skip {
			continue
		}

		if buildoptions.IsDebugMode {
			fmt.Printf("compiling op=%s: %s\n", op.Kind(), compiler)
		}
		var err error
		switch o := op.(type) {
		case *wazeroir.OperationUnreachable:
			err = compiler.compileUnreachable()
		case *wazeroir.OperationBr:
			err = compiler.compileBr(o)
		case *wazeroir.OperationBrIf:
			err = compiler.compileBrIf(o)
		case *wazeroir.OperationBrTable:
			err = compiler.compileBrTable(o)
		case *wazeroir.OperationCall:
			err = compiler.compileCall(o)
		case *wazeroir.OperationCallIndirect:
			err = compiler.compileCallIndirect(o)
		case *wazeroir.OperationDrop:
			err = compiler.compileDrop(o)
		case *wazeroir.OperationSelect:
			err = compiler.compileSelect()
		case *wazeroir.OperationPick:
			err = compiler.compilePick(o)
		case *wazeroir.OperationSwap:
			err = compiler.compileSwap(o)
		case *wazeroir.OperationGlobalGet:
			err = compiler.compileGlobalGet(o)
		case *wazeroir.OperationGlobalSet:
			err = compiler.compileGlobalSet(o)
		case *wazeroir.OperationLoad:
			err = compiler.compileLoad(o)
		case *wazeroir.OperationLoad8:
			err = compiler.compileLoad8(o)
		case *wazeroir.OperationLoad16:
			err = compiler.compileLoad16(o)
		case *wazeroir.OperationLoad32:
			err = compiler.compileLoad32(o)
		case *wazeroir.OperationStore:
			err = compiler.compileStore(o)
		case *wazeroir.OperationStore8:
			err = compiler.compileStore8(o)
		case *wazeroir.OperationStore16:
			err = compiler.compileStore16(o)
		case *wazeroir.OperationStore32:
			err = compiler.compileStore32(o)
		case *wazeroir.OperationMemorySize:
			err = compiler.compileMemorySize()
		case *wazeroir.OperationMemoryGrow:
			err = compiler.compileMemoryGrow()
		case *wazeroir.OperationConstI32:
			err = compiler.compileConstI32(o)
		case *wazeroir.OperationConstI64:
			err = compiler.compileConstI64(o)
		case *wazeroir.OperationConstF32:
			err = compiler.compileConstF32(o)
		case *wazeroir.OperationConstF64:
			err = compiler.compileConstF64(o)
		case *wazeroir.OperationEq:
			err = compiler.compileEq(o)
		case *wazeroir.OperationNe:
			err = compiler.compileNe(o)
		case *wazeroir.OperationEqz:
			err = compiler.compileEqz(o)
		case *wazeroir.OperationLt:
			err = compiler.compileLt(o)
		case *wazeroir.OperationGt:
			err = compiler.compileGt(o)
		case *wazeroir.OperationLe:
			err = compiler.compileLe(o)
		case *wazeroir.OperationGe:
			err = compiler.compileGe(o)
		case *wazeroir.OperationAdd:
			err = compiler.compileAdd(o)
		case *wazeroir.OperationSub:
			err = compiler.compileSub(o)
		case *wazeroir.OperationMul:
			err = compiler.compileMul(o)
		case *wazeroir.OperationClz:
			err = compiler.compileClz(o)
		case *wazeroir.OperationCtz:
			err = compiler.compileCtz(o)
		case *wazeroir.OperationPopcnt:
			err = compiler.compilePopcnt(o)
		case *wazeroir.OperationDiv:
			err = compiler.compileDiv(o)
		case *wazeroir.OperationRem:
			err = compiler.compileRem(o)
		case *wazeroir.OperationAnd:
			err = compiler.compileAnd(o)
		case *wazeroir.OperationOr:
			err = compiler.compileOr(o)
		case *wazeroir.OperationXor:
			err = compiler.compileXor(o)
		case *wazeroir.OperationShl:
			err = compiler.compileShl(o)
		case *wazeroir.OperationShr:
			err = compiler.compileShr(o)
		case *wazeroir.OperationRotl:
			err = compiler.compileRotl(o)
		case *wazeroir.OperationRotr:
			err = compiler.compileRotr(o)
		case *wazeroir.OperationAbs:
			err = compiler.compileAbs(o)
		case *wazeroir.OperationNeg:
			err = compiler.compileNeg(o)
		case *wazeroir.OperationCeil:
			err = compiler.compileCeil(o)
		case *wazeroir.OperationFloor:
			err = compiler.compileFloor(o)
		case *wazeroir.OperationTrunc:
			err = compiler.compileTrunc(o)
		case *wazeroir.OperationNearest:
			err = compiler.compileNearest(o)
		case *wazeroir.OperationSqrt:
			err = compiler.compileSqrt(o)
		case *wazeroir.OperationMin:
			err = compiler.compileMin(o)
		case *wazeroir.OperationMax:
			err = compiler.compileMax(o)
		case *wazeroir.OperationCopysign:
			err = compiler.compileCopysign(o)
		case *wazeroir.OperationI32WrapFromI64:
			err = compiler.compileI32WrapFromI64()
		case *wazeroir.OperationITruncFromF:
			err = compiler.compileITruncFromF(o)
		case *wazeroir.OperationFConvertFromI:
			err = compiler.compileFConvertFromI(o)
		case *wazeroir.OperationF32DemoteFromF64:
			err = compiler.compileF32DemoteFromF64()
		case *wazeroir.OperationF64PromoteFromF32:
			err = compiler.compileF64PromoteFromF32()
		case *wazeroir.OperationI32ReinterpretFromF32:
			err = compiler.compileI32ReinterpretFromF32()
		case *wazeroir.OperationI64ReinterpretFromF64:
			err = compiler.compileI64ReinterpretFromF64()
		case *wazeroir.OperationF32ReinterpretFromI32:
			err = compiler.compileF32ReinterpretFromI32()
		case *wazeroir.OperationF64ReinterpretFromI64:
			err = compiler.compileF64ReinterpretFromI64()
		case *wazeroir.OperationExtend:
			err = compiler.compileExtend(o)
		case *wazeroir.OperationSignExtend32From8:
			err = compiler.compileSignExtend32From8()
		case *wazeroir.OperationSignExtend32From16:
			err = compiler.compileSignExtend32From16()
		case *wazeroir.OperationSignExtend64From8:
			err = compiler.compileSignExtend64From8()
		case *wazeroir.OperationSignExtend64From16:
			err = compiler.compileSignExtend64From16()
		case *wazeroir.OperationSignExtend64From32:
			err = compiler.compileSignExtend64From32()
		}
		if err != nil {
			return nil, fmt.Errorf("operation %s: %w", op.Kind().String(), err)
		}
	}

	code, staticData, stackPointerCeil, err := compiler.compile()
	if err != nil {
		return nil, fmt.Errorf("failed to compile: %w", err)
	}

	return &compiledFunction{
		source:             f,
		codeSegment:        code,
		codeInitialAddress: uintptr(unsafe.Pointer(&code[0])),
		stackPointerCeil:   stackPointerCeil,
		staticData:         staticData,
	}, nil
}<|MERGE_RESOLUTION|>--- conflicted
+++ resolved
@@ -351,11 +351,7 @@
 			compiled, err = compileHostFunction(f)
 		}
 		if err != nil {
-<<<<<<< HEAD
-			modEngine.Close()
-=======
-			_ = me.Release()
->>>>>>> f9ba190c
+			me.Close()
 			return nil, fmt.Errorf("function[%d/%d] %w", i, len(moduleFunctions)-1, err)
 		}
 		me.compiledFunctions = append(me.compiledFunctions, compiled)
@@ -371,18 +367,6 @@
 // FunctionAddress implements internalwasm.ModuleEngine FunctionAddress
 func (me *moduleEngine) FunctionAddress(index wasm.Index) uintptr {
 	return uintptr(unsafe.Pointer(me.compiledFunctions[index]))
-}
-
-// Release implements internalwasm.ModuleEngine Release
-func (me *moduleEngine) Release() error {
-	// Release all the function instances declared in this module.
-	for _, cf := range me.compiledFunctions[me.importedFunctionCounts:] {
-		if err := munmapCodeSegment(cf.codeSegment); err != nil {
-			return err
-		}
-		me.parentEngine.deleteCompiledFunction(cf.source)
-	}
-	return nil
 }
 
 func (e *engine) deleteCompiledFunction(f *wasm.FunctionInstance) {
@@ -402,12 +386,6 @@
 	defer e.mux.RUnlock()
 	cf, ok = e.compiledFunctions[f]
 	return
-}
-
-<<<<<<< HEAD
-// FunctionAddress implements internalwasm.ModuleEngine FunctionAddress
-func (me *moduleEngine) FunctionAddress(index wasm.Index) uintptr {
-	return uintptr(unsafe.Pointer(me.compiledFunctions[index]))
 }
 
 // Close implements internalwasm.ModuleEngine Close
@@ -426,8 +404,6 @@
 	}
 }
 
-=======
->>>>>>> f9ba190c
 // Call implements internalwasm.ModuleEngine Call
 func (me *moduleEngine) Call(ctx *wasm.ModuleContext, f *wasm.FunctionInstance, params ...uint64) (results []uint64, err error) {
 	compiled := me.compiledFunctions[f.Index]
