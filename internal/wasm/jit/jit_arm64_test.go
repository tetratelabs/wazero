--- conflicted
+++ resolved
@@ -2893,8 +2893,483 @@
 		})
 	}
 }
-
-<<<<<<< HEAD
+func TestArm64Compiler_compile_Abs_Neg_Ceil_Floor_Trunc_Nearest_Sqrt(t *testing.T) {
+	for _, tc := range []struct {
+		name       string
+		is32bit    bool
+		setupFunc  func(t *testing.T, compiler *arm64Compiler)
+		verifyFunc func(t *testing.T, v float64, raw uint64)
+	}{
+		{
+			name:    "abs-32-bit",
+			is32bit: true,
+			setupFunc: func(t *testing.T, compiler *arm64Compiler) {
+				err := compiler.compileAbs(&wazeroir.OperationAbs{Type: wazeroir.Float32})
+				require.NoError(t, err)
+			},
+			verifyFunc: func(t *testing.T, v float64, raw uint64) {
+				exp := float32(math.Abs(float64(v)))
+				actual := math.Float32frombits(uint32(raw))
+				if math.IsNaN(float64(exp)) {
+					require.True(t, math.IsNaN(float64(actual)))
+				} else {
+					require.Equal(t, exp, actual)
+				}
+			},
+		},
+		{
+			name:    "abs-64-bit",
+			is32bit: false,
+			setupFunc: func(t *testing.T, compiler *arm64Compiler) {
+				err := compiler.compileAbs(&wazeroir.OperationAbs{Type: wazeroir.Float64})
+				require.NoError(t, err)
+			},
+			verifyFunc: func(t *testing.T, v float64, raw uint64) {
+				exp := math.Abs(v)
+				actual := math.Float64frombits(raw)
+				if math.IsNaN(exp) {
+					require.True(t, math.IsNaN(actual))
+				} else {
+					require.Equal(t, exp, actual)
+				}
+			},
+		},
+		{
+			name:    "neg-32-bit",
+			is32bit: true,
+			setupFunc: func(t *testing.T, compiler *arm64Compiler) {
+				err := compiler.compileNeg(&wazeroir.OperationNeg{Type: wazeroir.Float32})
+				require.NoError(t, err)
+			},
+			verifyFunc: func(t *testing.T, v float64, raw uint64) {
+				exp := -float32(v)
+				actual := math.Float32frombits(uint32(raw))
+				if math.IsNaN(float64(exp)) {
+					require.True(t, math.IsNaN(float64(actual)))
+				} else {
+					require.Equal(t, exp, actual)
+				}
+			},
+		},
+		{
+			name:    "neg-64-bit",
+			is32bit: false,
+			setupFunc: func(t *testing.T, compiler *arm64Compiler) {
+				err := compiler.compileNeg(&wazeroir.OperationNeg{Type: wazeroir.Float64})
+				require.NoError(t, err)
+			},
+			verifyFunc: func(t *testing.T, v float64, raw uint64) {
+				exp := -v
+				actual := math.Float64frombits(raw)
+				if math.IsNaN(exp) {
+					require.True(t, math.IsNaN(actual))
+				} else {
+					require.Equal(t, exp, actual)
+				}
+			},
+		},
+		{
+			name:    "ceil-32-bit",
+			is32bit: true,
+			setupFunc: func(t *testing.T, compiler *arm64Compiler) {
+				err := compiler.compileCeil(&wazeroir.OperationCeil{Type: wazeroir.Float32})
+				require.NoError(t, err)
+			},
+			verifyFunc: func(t *testing.T, v float64, raw uint64) {
+				exp := float32(math.Ceil(float64(v)))
+				actual := math.Float32frombits(uint32(raw))
+				if math.IsNaN(float64(exp)) {
+					require.True(t, math.IsNaN(float64(actual)))
+				} else {
+					require.Equal(t, exp, actual)
+				}
+			},
+		},
+		{
+			name:    "ceil-64-bit",
+			is32bit: false,
+			setupFunc: func(t *testing.T, compiler *arm64Compiler) {
+				err := compiler.compileCeil(&wazeroir.OperationCeil{Type: wazeroir.Float64})
+				require.NoError(t, err)
+			},
+			verifyFunc: func(t *testing.T, v float64, raw uint64) {
+				exp := math.Ceil(v)
+				actual := math.Float64frombits(raw)
+				if math.IsNaN(exp) {
+					require.True(t, math.IsNaN(actual))
+				} else {
+					require.Equal(t, exp, actual)
+				}
+			},
+		},
+		{
+			name:    "floor-32-bit",
+			is32bit: true,
+			setupFunc: func(t *testing.T, compiler *arm64Compiler) {
+				err := compiler.compileFloor(&wazeroir.OperationFloor{Type: wazeroir.Float32})
+				require.NoError(t, err)
+			},
+			verifyFunc: func(t *testing.T, v float64, raw uint64) {
+				exp := float32(math.Floor(float64(v)))
+				actual := math.Float32frombits(uint32(raw))
+				if math.IsNaN(float64(exp)) {
+					require.True(t, math.IsNaN(float64(actual)))
+				} else {
+					require.Equal(t, exp, actual)
+				}
+			},
+		},
+		{
+			name:    "floor-64-bit",
+			is32bit: false,
+			setupFunc: func(t *testing.T, compiler *arm64Compiler) {
+				err := compiler.compileFloor(&wazeroir.OperationFloor{Type: wazeroir.Float64})
+				require.NoError(t, err)
+			},
+			verifyFunc: func(t *testing.T, v float64, raw uint64) {
+				exp := math.Floor(v)
+				actual := math.Float64frombits(raw)
+				if math.IsNaN(exp) {
+					require.True(t, math.IsNaN(actual))
+				} else {
+					require.Equal(t, exp, actual)
+				}
+			},
+		},
+		{
+			name:    "trunc-32-bit",
+			is32bit: true,
+			setupFunc: func(t *testing.T, compiler *arm64Compiler) {
+				err := compiler.compileTrunc(&wazeroir.OperationTrunc{Type: wazeroir.Float32})
+				require.NoError(t, err)
+			},
+			verifyFunc: func(t *testing.T, v float64, raw uint64) {
+				exp := float32(math.Trunc(float64(v)))
+				actual := math.Float32frombits(uint32(raw))
+				if math.IsNaN(float64(exp)) {
+					require.True(t, math.IsNaN(float64(actual)))
+				} else {
+					require.Equal(t, exp, actual)
+				}
+			},
+		},
+		{
+			name:    "trunc-64-bit",
+			is32bit: false,
+			setupFunc: func(t *testing.T, compiler *arm64Compiler) {
+				err := compiler.compileTrunc(&wazeroir.OperationTrunc{Type: wazeroir.Float64})
+				require.NoError(t, err)
+			},
+			verifyFunc: func(t *testing.T, v float64, raw uint64) {
+				exp := math.Trunc(v)
+				actual := math.Float64frombits(raw)
+				if math.IsNaN(exp) {
+					require.True(t, math.IsNaN(actual))
+				} else {
+					require.Equal(t, exp, actual)
+				}
+			},
+		},
+		{
+			name:    "nearest-32-bit",
+			is32bit: true,
+			setupFunc: func(t *testing.T, compiler *arm64Compiler) {
+				err := compiler.compileNearest(&wazeroir.OperationNearest{Type: wazeroir.Float32})
+				require.NoError(t, err)
+			},
+			verifyFunc: func(t *testing.T, v float64, raw uint64) {
+				exp := moremath.WasmCompatNearestF32(float32(v))
+				actual := math.Float32frombits(uint32(raw))
+				if math.IsNaN(float64(exp)) {
+					require.True(t, math.IsNaN(float64(actual)))
+				} else {
+					require.Equal(t, exp, actual)
+				}
+			},
+		},
+		{
+			name:    "nearest-64-bit",
+			is32bit: false,
+			setupFunc: func(t *testing.T, compiler *arm64Compiler) {
+				err := compiler.compileNearest(&wazeroir.OperationNearest{Type: wazeroir.Float64})
+				require.NoError(t, err)
+			},
+			verifyFunc: func(t *testing.T, v float64, raw uint64) {
+				exp := moremath.WasmCompatNearestF64(v)
+				actual := math.Float64frombits(raw)
+				if math.IsNaN(exp) {
+					require.True(t, math.IsNaN(actual))
+				} else {
+					require.Equal(t, exp, actual)
+				}
+			},
+		},
+		{
+			name:    "sqrt-32-bit",
+			is32bit: true,
+			setupFunc: func(t *testing.T, compiler *arm64Compiler) {
+				err := compiler.compileSqrt(&wazeroir.OperationSqrt{Type: wazeroir.Float32})
+				require.NoError(t, err)
+			},
+			verifyFunc: func(t *testing.T, v float64, raw uint64) {
+				exp := float32(math.Sqrt(float64(v)))
+				actual := math.Float32frombits(uint32(raw))
+				if math.IsNaN(float64(exp)) {
+					require.True(t, math.IsNaN(float64(actual)))
+				} else {
+					require.Equal(t, exp, actual)
+				}
+			},
+		},
+		{
+			name:    "sqrt-64-bit",
+			is32bit: false,
+			setupFunc: func(t *testing.T, compiler *arm64Compiler) {
+				err := compiler.compileSqrt(&wazeroir.OperationSqrt{Type: wazeroir.Float64})
+				require.NoError(t, err)
+			},
+			verifyFunc: func(t *testing.T, v float64, raw uint64) {
+				exp := math.Sqrt(v)
+				actual := math.Float64frombits(raw)
+				if math.IsNaN(exp) {
+					require.True(t, math.IsNaN(actual))
+				} else {
+					require.Equal(t, exp, actual)
+				}
+			},
+		},
+	} {
+		tc := tc
+		t.Run(tc.name, func(t *testing.T) {
+			for _, v := range []float64{
+				0, 1 << 63, 1<<63 | 12345, 1 << 31,
+				1<<31 | 123455, 6.8719476736e+10,
+				// This verifies that the impl is Wasm compatible in nearest, rather than being equivalent of math.Round.
+				// See moremath.WasmCompatNearestF32 and moremath.WasmCompatNearestF64
+				-4.5,
+				1.37438953472e+11, -1.3,
+				-1231.123, 1.3, 100.3, -100.3, 1231.123,
+				math.Inf(1), math.Inf(-1), math.NaN(),
+			} {
+				v := v
+				t.Run(fmt.Sprintf("%f", v), func(t *testing.T) {
+					env := newJITEnvironment()
+					compiler := env.requireNewCompiler(t)
+					err := compiler.compilePreamble()
+					require.NoError(t, err)
+
+					if tc.is32bit {
+						err := compiler.compileConstF32(&wazeroir.OperationConstF32{Value: float32(v)})
+						require.NoError(t, err)
+					} else {
+						err := compiler.compileConstF64(&wazeroir.OperationConstF64{Value: v})
+						require.NoError(t, err)
+					}
+
+					// At this point two values are pushed.
+					require.Equal(t, uint64(1), compiler.locationStack.sp)
+					require.Len(t, compiler.locationStack.usedRegisters, 1)
+
+					tc.setupFunc(t, compiler)
+
+					// We consumed one value, but push the result after operation.
+					require.Equal(t, uint64(1), compiler.locationStack.sp)
+					require.Len(t, compiler.locationStack.usedRegisters, 1)
+
+					err = compiler.compileReturnFunction()
+					require.NoError(t, err)
+
+					// Generate and run the code under test.
+					code, _, _, err := compiler.compile()
+					require.NoError(t, err)
+					env.exec(code)
+
+					require.Equal(t, jitCallStatusCodeReturned, env.jitStatus())
+					require.Equal(t, uint64(1), env.stackPointer()) // Result must be pushed!
+
+					tc.verifyFunc(t, v, env.stackTopAsUint64())
+				})
+			}
+		})
+	}
+}
+
+func TestArm64Compiler_compile_Min_Max_Copysign(t *testing.T) {
+	for _, tc := range []struct {
+		name       string
+		is32bit    bool
+		setupFunc  func(t *testing.T, compiler *arm64Compiler)
+		verifyFunc func(t *testing.T, x1, x2 float64, raw uint64)
+	}{
+		{
+			name:    "min-32-bit",
+			is32bit: true,
+			setupFunc: func(t *testing.T, compiler *arm64Compiler) {
+				err := compiler.compileMin(&wazeroir.OperationMin{Type: wazeroir.Float32})
+				require.NoError(t, err)
+			},
+			verifyFunc: func(t *testing.T, x1, x2 float64, raw uint64) {
+				exp := float32(moremath.WasmCompatMin(float64(float32(x1)), float64(float32(x2))))
+				actual := math.Float32frombits(uint32(raw))
+				if math.IsNaN(float64(exp)) {
+					require.True(t, math.IsNaN(float64(actual)))
+				} else {
+					require.Equal(t, exp, actual)
+				}
+			},
+		},
+		{
+			name:    "min-64-bit",
+			is32bit: false,
+			setupFunc: func(t *testing.T, compiler *arm64Compiler) {
+				err := compiler.compileMin(&wazeroir.OperationMin{Type: wazeroir.Float64})
+				require.NoError(t, err)
+			},
+			verifyFunc: func(t *testing.T, x1, x2 float64, raw uint64) {
+				exp := moremath.WasmCompatMin(x1, x2)
+				actual := math.Float64frombits(raw)
+				if math.IsNaN(exp) {
+					require.True(t, math.IsNaN(actual))
+				} else {
+					require.Equal(t, exp, actual)
+				}
+			},
+		},
+		{
+			name:    "max-32-bit",
+			is32bit: true,
+			setupFunc: func(t *testing.T, compiler *arm64Compiler) {
+				err := compiler.compileMax(&wazeroir.OperationMax{Type: wazeroir.Float32})
+				require.NoError(t, err)
+			},
+			verifyFunc: func(t *testing.T, x1, x2 float64, raw uint64) {
+				exp := float32(moremath.WasmCompatMax(float64(float32(x1)), float64(float32(x2))))
+				actual := math.Float32frombits(uint32(raw))
+				if math.IsNaN(float64(exp)) {
+					require.True(t, math.IsNaN(float64(actual)))
+				} else {
+					require.Equal(t, exp, actual)
+				}
+			},
+		},
+		{
+			name:    "max-64-bit",
+			is32bit: false,
+			setupFunc: func(t *testing.T, compiler *arm64Compiler) {
+				err := compiler.compileMax(&wazeroir.OperationMax{Type: wazeroir.Float64})
+				require.NoError(t, err)
+			},
+			verifyFunc: func(t *testing.T, x1, x2 float64, raw uint64) {
+				exp := moremath.WasmCompatMax(x1, x2)
+				actual := math.Float64frombits(raw)
+				if math.IsNaN(exp) {
+					require.True(t, math.IsNaN(actual))
+				} else {
+					require.Equal(t, exp, actual)
+				}
+			},
+		},
+		{
+			name:    "max-32-bit",
+			is32bit: true,
+			setupFunc: func(t *testing.T, compiler *arm64Compiler) {
+				err := compiler.compileCopysign(&wazeroir.OperationCopysign{Type: wazeroir.Float32})
+				require.NoError(t, err)
+			},
+			verifyFunc: func(t *testing.T, x1, x2 float64, raw uint64) {
+				exp := float32(math.Copysign(float64(float32(x1)), float64(float32(x2))))
+				actual := math.Float32frombits(uint32(raw))
+				if math.IsNaN(float64(exp)) {
+					require.True(t, math.IsNaN(float64(actual)))
+				} else {
+					require.Equal(t, exp, actual)
+				}
+			},
+		},
+		{
+			name:    "copysign-64-bit",
+			is32bit: false,
+			setupFunc: func(t *testing.T, compiler *arm64Compiler) {
+				err := compiler.compileCopysign(&wazeroir.OperationCopysign{Type: wazeroir.Float64})
+				require.NoError(t, err)
+			},
+			verifyFunc: func(t *testing.T, x1, x2 float64, raw uint64) {
+				exp := math.Copysign(x1, x2)
+				actual := math.Float64frombits(raw)
+				if math.IsNaN(exp) {
+					require.True(t, math.IsNaN(actual))
+				} else {
+					require.Equal(t, exp, actual)
+				}
+			},
+		},
+	} {
+		tc := tc
+		t.Run(tc.name, func(t *testing.T) {
+			for _, vs := range [][2]float64{
+				{100, -1.1}, {100, 0}, {0, 0}, {1, 1},
+				{-1, 100}, {100, 200}, {100.01234124, 100.01234124},
+				{100.01234124, -100.01234124}, {200.12315, 100},
+				{6.8719476736e+10 /* = 1 << 36 */, 100},
+				{6.8719476736e+10 /* = 1 << 36 */, 1.37438953472e+11 /* = 1 << 37*/},
+				{math.Inf(1), 100}, {math.Inf(1), -100},
+				{100, math.Inf(1)}, {-100, math.Inf(1)},
+				{math.Inf(-1), 100}, {math.Inf(-1), -100},
+				{100, math.Inf(-1)}, {-100, math.Inf(-1)},
+				{math.Inf(1), 0}, {math.Inf(-1), 0},
+				{0, math.Inf(1)}, {0, math.Inf(-1)},
+				{math.NaN(), 0}, {0, math.NaN()},
+				{math.NaN(), 12321}, {12313, math.NaN()},
+				{math.NaN(), math.NaN()},
+			} {
+				x1, x2 := vs[0], vs[1]
+				t.Run(fmt.Sprintf("x1=%f_x2=%f", x1, x2), func(t *testing.T) {
+					env := newJITEnvironment()
+					compiler := env.requireNewCompiler(t)
+					err := compiler.compilePreamble()
+					require.NoError(t, err)
+
+					// Setup the target values.
+					if tc.is32bit {
+						err := compiler.compileConstF32(&wazeroir.OperationConstF32{Value: float32(x1)})
+						require.NoError(t, err)
+						err = compiler.compileConstF32(&wazeroir.OperationConstF32{Value: float32(x2)})
+						require.NoError(t, err)
+					} else {
+						err := compiler.compileConstF64(&wazeroir.OperationConstF64{Value: x1})
+						require.NoError(t, err)
+						err = compiler.compileConstF64(&wazeroir.OperationConstF64{Value: x2})
+						require.NoError(t, err)
+					}
+
+					// At this point two values are pushed.
+					require.Equal(t, uint64(2), compiler.locationStack.sp)
+					require.Len(t, compiler.locationStack.usedRegisters, 2)
+
+					tc.setupFunc(t, compiler)
+
+					// We consumed two values, but push one value after operation.
+					require.Equal(t, uint64(1), compiler.locationStack.sp)
+					require.Len(t, compiler.locationStack.usedRegisters, 1)
+
+					err = compiler.compileReturnFunction()
+					require.NoError(t, err)
+
+					// Generate and run the code under test.
+					code, _, _, err := compiler.compile()
+					require.NoError(t, err)
+					env.exec(code)
+
+					require.Equal(t, jitCallStatusCodeReturned, env.jitStatus())
+					require.Equal(t, uint64(1), env.stackPointer()) // Result must be pushed!
+
+					tc.verifyFunc(t, x1, x2, env.stackTopAsUint64())
+				})
+			}
+		})
+	}
+}
+
 func TestArm64Compiler_compileF32DemoteFromF64(t *testing.T) {
 	for _, v := range []float64{
 		0, 100, -100, 1, -1,
@@ -3081,299 +3556,17 @@
 			} {
 				v := v
 				t.Run(fmt.Sprintf("%v", v), func(t *testing.T) {
-=======
-func TestArm64Compiler_compile_Abs_Neg_Ceil_Floor_Trunc_Nearest_Sqrt(t *testing.T) {
-	for _, tc := range []struct {
-		name       string
-		is32bit    bool
-		setupFunc  func(t *testing.T, compiler *arm64Compiler)
-		verifyFunc func(t *testing.T, v float64, raw uint64)
-	}{
-		{
-			name:    "abs-32-bit",
-			is32bit: true,
-			setupFunc: func(t *testing.T, compiler *arm64Compiler) {
-				err := compiler.compileAbs(&wazeroir.OperationAbs{Type: wazeroir.Float32})
-				require.NoError(t, err)
-			},
-			verifyFunc: func(t *testing.T, v float64, raw uint64) {
-				exp := float32(math.Abs(float64(v)))
-				actual := math.Float32frombits(uint32(raw))
-				if math.IsNaN(float64(exp)) {
-					require.True(t, math.IsNaN(float64(actual)))
-				} else {
-					require.Equal(t, exp, actual)
-				}
-			},
-		},
-		{
-			name:    "abs-64-bit",
-			is32bit: false,
-			setupFunc: func(t *testing.T, compiler *arm64Compiler) {
-				err := compiler.compileAbs(&wazeroir.OperationAbs{Type: wazeroir.Float64})
-				require.NoError(t, err)
-			},
-			verifyFunc: func(t *testing.T, v float64, raw uint64) {
-				exp := math.Abs(v)
-				actual := math.Float64frombits(raw)
-				if math.IsNaN(exp) {
-					require.True(t, math.IsNaN(actual))
-				} else {
-					require.Equal(t, exp, actual)
-				}
-			},
-		},
-		{
-			name:    "neg-32-bit",
-			is32bit: true,
-			setupFunc: func(t *testing.T, compiler *arm64Compiler) {
-				err := compiler.compileNeg(&wazeroir.OperationNeg{Type: wazeroir.Float32})
-				require.NoError(t, err)
-			},
-			verifyFunc: func(t *testing.T, v float64, raw uint64) {
-				exp := -float32(v)
-				actual := math.Float32frombits(uint32(raw))
-				if math.IsNaN(float64(exp)) {
-					require.True(t, math.IsNaN(float64(actual)))
-				} else {
-					require.Equal(t, exp, actual)
-				}
-			},
-		},
-		{
-			name:    "neg-64-bit",
-			is32bit: false,
-			setupFunc: func(t *testing.T, compiler *arm64Compiler) {
-				err := compiler.compileNeg(&wazeroir.OperationNeg{Type: wazeroir.Float64})
-				require.NoError(t, err)
-			},
-			verifyFunc: func(t *testing.T, v float64, raw uint64) {
-				exp := -v
-				actual := math.Float64frombits(raw)
-				if math.IsNaN(exp) {
-					require.True(t, math.IsNaN(actual))
-				} else {
-					require.Equal(t, exp, actual)
-				}
-			},
-		},
-		{
-			name:    "ceil-32-bit",
-			is32bit: true,
-			setupFunc: func(t *testing.T, compiler *arm64Compiler) {
-				err := compiler.compileCeil(&wazeroir.OperationCeil{Type: wazeroir.Float32})
-				require.NoError(t, err)
-			},
-			verifyFunc: func(t *testing.T, v float64, raw uint64) {
-				exp := float32(math.Ceil(float64(v)))
-				actual := math.Float32frombits(uint32(raw))
-				if math.IsNaN(float64(exp)) {
-					require.True(t, math.IsNaN(float64(actual)))
-				} else {
-					require.Equal(t, exp, actual)
-				}
-			},
-		},
-		{
-			name:    "ceil-64-bit",
-			is32bit: false,
-			setupFunc: func(t *testing.T, compiler *arm64Compiler) {
-				err := compiler.compileCeil(&wazeroir.OperationCeil{Type: wazeroir.Float64})
-				require.NoError(t, err)
-			},
-			verifyFunc: func(t *testing.T, v float64, raw uint64) {
-				exp := math.Ceil(v)
-				actual := math.Float64frombits(raw)
-				if math.IsNaN(exp) {
-					require.True(t, math.IsNaN(actual))
-				} else {
-					require.Equal(t, exp, actual)
-				}
-			},
-		},
-		{
-			name:    "floor-32-bit",
-			is32bit: true,
-			setupFunc: func(t *testing.T, compiler *arm64Compiler) {
-				err := compiler.compileFloor(&wazeroir.OperationFloor{Type: wazeroir.Float32})
-				require.NoError(t, err)
-			},
-			verifyFunc: func(t *testing.T, v float64, raw uint64) {
-				exp := float32(math.Floor(float64(v)))
-				actual := math.Float32frombits(uint32(raw))
-				if math.IsNaN(float64(exp)) {
-					require.True(t, math.IsNaN(float64(actual)))
-				} else {
-					require.Equal(t, exp, actual)
-				}
-			},
-		},
-		{
-			name:    "floor-64-bit",
-			is32bit: false,
-			setupFunc: func(t *testing.T, compiler *arm64Compiler) {
-				err := compiler.compileFloor(&wazeroir.OperationFloor{Type: wazeroir.Float64})
-				require.NoError(t, err)
-			},
-			verifyFunc: func(t *testing.T, v float64, raw uint64) {
-				exp := math.Floor(v)
-				actual := math.Float64frombits(raw)
-				if math.IsNaN(exp) {
-					require.True(t, math.IsNaN(actual))
-				} else {
-					require.Equal(t, exp, actual)
-				}
-			},
-		},
-		{
-			name:    "trunc-32-bit",
-			is32bit: true,
-			setupFunc: func(t *testing.T, compiler *arm64Compiler) {
-				err := compiler.compileTrunc(&wazeroir.OperationTrunc{Type: wazeroir.Float32})
-				require.NoError(t, err)
-			},
-			verifyFunc: func(t *testing.T, v float64, raw uint64) {
-				exp := float32(math.Trunc(float64(v)))
-				actual := math.Float32frombits(uint32(raw))
-				if math.IsNaN(float64(exp)) {
-					require.True(t, math.IsNaN(float64(actual)))
-				} else {
-					require.Equal(t, exp, actual)
-				}
-			},
-		},
-		{
-			name:    "trunc-64-bit",
-			is32bit: false,
-			setupFunc: func(t *testing.T, compiler *arm64Compiler) {
-				err := compiler.compileTrunc(&wazeroir.OperationTrunc{Type: wazeroir.Float64})
-				require.NoError(t, err)
-			},
-			verifyFunc: func(t *testing.T, v float64, raw uint64) {
-				exp := math.Trunc(v)
-				actual := math.Float64frombits(raw)
-				if math.IsNaN(exp) {
-					require.True(t, math.IsNaN(actual))
-				} else {
-					require.Equal(t, exp, actual)
-				}
-			},
-		},
-		{
-			name:    "nearest-32-bit",
-			is32bit: true,
-			setupFunc: func(t *testing.T, compiler *arm64Compiler) {
-				err := compiler.compileNearest(&wazeroir.OperationNearest{Type: wazeroir.Float32})
-				require.NoError(t, err)
-			},
-			verifyFunc: func(t *testing.T, v float64, raw uint64) {
-				exp := moremath.WasmCompatNearestF32(float32(v))
-				actual := math.Float32frombits(uint32(raw))
-				if math.IsNaN(float64(exp)) {
-					require.True(t, math.IsNaN(float64(actual)))
-				} else {
-					require.Equal(t, exp, actual)
-				}
-			},
-		},
-		{
-			name:    "nearest-64-bit",
-			is32bit: false,
-			setupFunc: func(t *testing.T, compiler *arm64Compiler) {
-				err := compiler.compileNearest(&wazeroir.OperationNearest{Type: wazeroir.Float64})
-				require.NoError(t, err)
-			},
-			verifyFunc: func(t *testing.T, v float64, raw uint64) {
-				exp := moremath.WasmCompatNearestF64(v)
-				actual := math.Float64frombits(raw)
-				if math.IsNaN(exp) {
-					require.True(t, math.IsNaN(actual))
-				} else {
-					require.Equal(t, exp, actual)
-				}
-			},
-		},
-		{
-			name:    "sqrt-32-bit",
-			is32bit: true,
-			setupFunc: func(t *testing.T, compiler *arm64Compiler) {
-				err := compiler.compileSqrt(&wazeroir.OperationSqrt{Type: wazeroir.Float32})
-				require.NoError(t, err)
-			},
-			verifyFunc: func(t *testing.T, v float64, raw uint64) {
-				exp := float32(math.Sqrt(float64(v)))
-				actual := math.Float32frombits(uint32(raw))
-				if math.IsNaN(float64(exp)) {
-					require.True(t, math.IsNaN(float64(actual)))
-				} else {
-					require.Equal(t, exp, actual)
-				}
-			},
-		},
-		{
-			name:    "sqrt-64-bit",
-			is32bit: false,
-			setupFunc: func(t *testing.T, compiler *arm64Compiler) {
-				err := compiler.compileSqrt(&wazeroir.OperationSqrt{Type: wazeroir.Float64})
-				require.NoError(t, err)
-			},
-			verifyFunc: func(t *testing.T, v float64, raw uint64) {
-				exp := math.Sqrt(v)
-				actual := math.Float64frombits(raw)
-				if math.IsNaN(exp) {
-					require.True(t, math.IsNaN(actual))
-				} else {
-					require.Equal(t, exp, actual)
-				}
-			},
-		},
-	} {
-		tc := tc
-		t.Run(tc.name, func(t *testing.T) {
-			for _, v := range []float64{
-				0, 1 << 63, 1<<63 | 12345, 1 << 31,
-				1<<31 | 123455, 6.8719476736e+10,
-				// This verifies that the impl is Wasm compatible in nearest, rather than being equivalent of math.Round.
-				// See moremath.WasmCompatNearestF32 and moremath.WasmCompatNearestF64
-				-4.5,
-				1.37438953472e+11, -1.3,
-				-1231.123, 1.3, 100.3, -100.3, 1231.123,
-				math.Inf(1), math.Inf(-1), math.NaN(),
-			} {
-				v := v
-				t.Run(fmt.Sprintf("%f", v), func(t *testing.T) {
->>>>>>> fbe153bb
 					env := newJITEnvironment()
 					compiler := env.requireNewCompiler(t)
 					err := compiler.compilePreamble()
 					require.NoError(t, err)
 
-<<<<<<< HEAD
 					// Setup the promote target.
 					err = compiler.compileConstI32(&wazeroir.OperationConstI32{Value: v})
 					require.NoError(t, err)
 
 					err = compiler.compileExtend(&wazeroir.OperationExtend{Signed: signed})
 					require.NoError(t, err)
-=======
-					if tc.is32bit {
-						err := compiler.compileConstF32(&wazeroir.OperationConstF32{Value: float32(v)})
-						require.NoError(t, err)
-					} else {
-						err := compiler.compileConstF64(&wazeroir.OperationConstF64{Value: v})
-						require.NoError(t, err)
-					}
-
-					// At this point two values are pushed.
-					require.Equal(t, uint64(1), compiler.locationStack.sp)
-					require.Len(t, compiler.locationStack.usedRegisters, 1)
-
-					tc.setupFunc(t, compiler)
-
-					// We consumed one value, but push the result after operation.
-					require.Equal(t, uint64(1), compiler.locationStack.sp)
-					require.Len(t, compiler.locationStack.usedRegisters, 1)
->>>>>>> fbe153bb
 
 					err = compiler.compileReturnFunction()
 					require.NoError(t, err)
@@ -3383,7 +3576,6 @@
 					require.NoError(t, err)
 					env.exec(code)
 
-<<<<<<< HEAD
 					require.Equal(t, uint64(1), env.stackPointer())
 					if signed {
 						expected := int64(int32(v))
@@ -3436,154 +3628,11 @@
 				math.Inf(1), math.Inf(-1), math.NaN(),
 			} {
 				t.Run(fmt.Sprintf("%v", v), func(t *testing.T) {
-=======
-					require.Equal(t, jitCallStatusCodeReturned, env.jitStatus())
-					require.Equal(t, uint64(1), env.stackPointer()) // Result must be pushed!
-
-					tc.verifyFunc(t, v, env.stackTopAsUint64())
-				})
-			}
-		})
-	}
-}
-
-func TestArm64Compiler_compile_Min_Max_Copysign(t *testing.T) {
-	for _, tc := range []struct {
-		name       string
-		is32bit    bool
-		setupFunc  func(t *testing.T, compiler *arm64Compiler)
-		verifyFunc func(t *testing.T, x1, x2 float64, raw uint64)
-	}{
-		{
-			name:    "min-32-bit",
-			is32bit: true,
-			setupFunc: func(t *testing.T, compiler *arm64Compiler) {
-				err := compiler.compileMin(&wazeroir.OperationMin{Type: wazeroir.Float32})
-				require.NoError(t, err)
-			},
-			verifyFunc: func(t *testing.T, x1, x2 float64, raw uint64) {
-				exp := float32(moremath.WasmCompatMin(float64(float32(x1)), float64(float32(x2))))
-				actual := math.Float32frombits(uint32(raw))
-				if math.IsNaN(float64(exp)) {
-					require.True(t, math.IsNaN(float64(actual)))
-				} else {
-					require.Equal(t, exp, actual)
-				}
-			},
-		},
-		{
-			name:    "min-64-bit",
-			is32bit: false,
-			setupFunc: func(t *testing.T, compiler *arm64Compiler) {
-				err := compiler.compileMin(&wazeroir.OperationMin{Type: wazeroir.Float64})
-				require.NoError(t, err)
-			},
-			verifyFunc: func(t *testing.T, x1, x2 float64, raw uint64) {
-				exp := moremath.WasmCompatMin(x1, x2)
-				actual := math.Float64frombits(raw)
-				if math.IsNaN(exp) {
-					require.True(t, math.IsNaN(actual))
-				} else {
-					require.Equal(t, exp, actual)
-				}
-			},
-		},
-		{
-			name:    "max-32-bit",
-			is32bit: true,
-			setupFunc: func(t *testing.T, compiler *arm64Compiler) {
-				err := compiler.compileMax(&wazeroir.OperationMax{Type: wazeroir.Float32})
-				require.NoError(t, err)
-			},
-			verifyFunc: func(t *testing.T, x1, x2 float64, raw uint64) {
-				exp := float32(moremath.WasmCompatMax(float64(float32(x1)), float64(float32(x2))))
-				actual := math.Float32frombits(uint32(raw))
-				if math.IsNaN(float64(exp)) {
-					require.True(t, math.IsNaN(float64(actual)))
-				} else {
-					require.Equal(t, exp, actual)
-				}
-			},
-		},
-		{
-			name:    "max-64-bit",
-			is32bit: false,
-			setupFunc: func(t *testing.T, compiler *arm64Compiler) {
-				err := compiler.compileMax(&wazeroir.OperationMax{Type: wazeroir.Float64})
-				require.NoError(t, err)
-			},
-			verifyFunc: func(t *testing.T, x1, x2 float64, raw uint64) {
-				exp := moremath.WasmCompatMax(x1, x2)
-				actual := math.Float64frombits(raw)
-				if math.IsNaN(exp) {
-					require.True(t, math.IsNaN(actual))
-				} else {
-					require.Equal(t, exp, actual)
-				}
-			},
-		},
-		{
-			name:    "max-32-bit",
-			is32bit: true,
-			setupFunc: func(t *testing.T, compiler *arm64Compiler) {
-				err := compiler.compileCopysign(&wazeroir.OperationCopysign{Type: wazeroir.Float32})
-				require.NoError(t, err)
-			},
-			verifyFunc: func(t *testing.T, x1, x2 float64, raw uint64) {
-				exp := float32(math.Copysign(float64(float32(x1)), float64(float32(x2))))
-				actual := math.Float32frombits(uint32(raw))
-				if math.IsNaN(float64(exp)) {
-					require.True(t, math.IsNaN(float64(actual)))
-				} else {
-					require.Equal(t, exp, actual)
-				}
-			},
-		},
-		{
-			name:    "copysign-64-bit",
-			is32bit: false,
-			setupFunc: func(t *testing.T, compiler *arm64Compiler) {
-				err := compiler.compileCopysign(&wazeroir.OperationCopysign{Type: wazeroir.Float64})
-				require.NoError(t, err)
-			},
-			verifyFunc: func(t *testing.T, x1, x2 float64, raw uint64) {
-				exp := math.Copysign(x1, x2)
-				actual := math.Float64frombits(raw)
-				if math.IsNaN(exp) {
-					require.True(t, math.IsNaN(actual))
-				} else {
-					require.Equal(t, exp, actual)
-				}
-			},
-		},
-	} {
-		tc := tc
-		t.Run(tc.name, func(t *testing.T) {
-			for _, vs := range [][2]float64{
-				{100, -1.1}, {100, 0}, {0, 0}, {1, 1},
-				{-1, 100}, {100, 200}, {100.01234124, 100.01234124},
-				{100.01234124, -100.01234124}, {200.12315, 100},
-				{6.8719476736e+10 /* = 1 << 36 */, 100},
-				{6.8719476736e+10 /* = 1 << 36 */, 1.37438953472e+11 /* = 1 << 37*/},
-				{math.Inf(1), 100}, {math.Inf(1), -100},
-				{100, math.Inf(1)}, {-100, math.Inf(1)},
-				{math.Inf(-1), 100}, {math.Inf(-1), -100},
-				{100, math.Inf(-1)}, {-100, math.Inf(-1)},
-				{math.Inf(1), 0}, {math.Inf(-1), 0},
-				{0, math.Inf(1)}, {0, math.Inf(-1)},
-				{math.NaN(), 0}, {0, math.NaN()},
-				{math.NaN(), 12321}, {12313, math.NaN()},
-				{math.NaN(), math.NaN()},
-			} {
-				x1, x2 := vs[0], vs[1]
-				t.Run(fmt.Sprintf("x1=%f_x2=%f", x1, x2), func(t *testing.T) {
->>>>>>> fbe153bb
 					env := newJITEnvironment()
 					compiler := env.requireNewCompiler(t)
 					err := compiler.compilePreamble()
 					require.NoError(t, err)
 
-<<<<<<< HEAD
 					// Setup the conversion target.
 					if tc.inputType == wazeroir.Float32 {
 						err = compiler.compileConstF32(&wazeroir.OperationConstF32{Value: float32(v)})
@@ -3596,30 +3645,6 @@
 						InputType: tc.inputType, OutputType: tc.outputType,
 					})
 					require.NoError(t, err)
-=======
-					// Setup the target values.
-					if tc.is32bit {
-						err := compiler.compileConstF32(&wazeroir.OperationConstF32{Value: float32(x1)})
-						require.NoError(t, err)
-						err = compiler.compileConstF32(&wazeroir.OperationConstF32{Value: float32(x2)})
-						require.NoError(t, err)
-					} else {
-						err := compiler.compileConstF64(&wazeroir.OperationConstF64{Value: x1})
-						require.NoError(t, err)
-						err = compiler.compileConstF64(&wazeroir.OperationConstF64{Value: x2})
-						require.NoError(t, err)
-					}
-
-					// At this point two values are pushed.
-					require.Equal(t, uint64(2), compiler.locationStack.sp)
-					require.Len(t, compiler.locationStack.usedRegisters, 2)
-
-					tc.setupFunc(t, compiler)
-
-					// We consumed two values, but push one value after operation.
-					require.Equal(t, uint64(1), compiler.locationStack.sp)
-					require.Len(t, compiler.locationStack.usedRegisters, 1)
->>>>>>> fbe153bb
 
 					err = compiler.compileReturnFunction()
 					require.NoError(t, err)
@@ -3629,7 +3654,6 @@
 					require.NoError(t, err)
 					env.exec(code)
 
-<<<<<<< HEAD
 					// Check the result.
 					expStatus := jitCallStatusCodeReturned
 					if math.IsNaN(v) {
@@ -3697,12 +3721,6 @@
 						}
 					}
 					require.Equal(t, expStatus, env.jitStatus())
-=======
-					require.Equal(t, jitCallStatusCodeReturned, env.jitStatus())
-					require.Equal(t, uint64(1), env.stackPointer()) // Result must be pushed!
-
-					tc.verifyFunc(t, x1, x2, env.stackTopAsUint64())
->>>>>>> fbe153bb
 				})
 			}
 		})
