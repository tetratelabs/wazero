package wasm

import (
	"fmt"

	"github.com/tetratelabs/wazero/api"
	"github.com/tetratelabs/wazero/internal/internalapi"
)

<<<<<<< HEAD
// constantGlobal wraps GlobalInstance to implement api.Global.
type constantGlobal struct {
=======
type mutableGlobal struct {
	internalapi.WazeroOnlyType
>>>>>>> 0dd73938
	g *GlobalInstance
}

// Type implements api.Global.
func (g constantGlobal) Type() api.ValueType {
	return g.g.Type.ValType
}

// Get implements api.Global.
func (g constantGlobal) Get() uint64 {
	return g.g.Val
}

// String implements api.Global.
func (g constantGlobal) String() string {
	switch g.Type() {
	case ValueTypeI32, ValueTypeI64:
		return fmt.Sprintf("global(%d)", g.Get())
	case ValueTypeF32:
		return fmt.Sprintf("global(%f)", api.DecodeF32(g.Get()))
	case ValueTypeF64:
		return fmt.Sprintf("global(%f)", api.DecodeF64(g.Get()))
	default:
		panic(fmt.Errorf("BUG: unknown value type %X", g.Type()))
	}
}

// mutableGlobal extends constantGlobal to allow updates.
type mutableGlobal struct{ constantGlobal }

// compile-time check to ensure mutableGlobal is a api.Global.
var _ api.Global = mutableGlobal{}

// Set implements the same method as documented on api.MutableGlobal.
func (g *mutableGlobal) Set(v uint64) {
	g.g.Val = v
}<|MERGE_RESOLUTION|>--- conflicted
+++ resolved
@@ -7,13 +7,8 @@
 	"github.com/tetratelabs/wazero/internal/internalapi"
 )
 
-<<<<<<< HEAD
 // constantGlobal wraps GlobalInstance to implement api.Global.
 type constantGlobal struct {
-=======
-type mutableGlobal struct {
-	internalapi.WazeroOnlyType
->>>>>>> 0dd73938
 	g *GlobalInstance
 }
 
@@ -42,7 +37,10 @@
 }
 
 // mutableGlobal extends constantGlobal to allow updates.
-type mutableGlobal struct{ constantGlobal }
+type mutableGlobal struct {
+	constantGlobal
+	internalapi.WazeroOnlyType
+}
 
 // compile-time check to ensure mutableGlobal is a api.Global.
 var _ api.Global = mutableGlobal{}
