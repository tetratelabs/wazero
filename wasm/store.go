--- conflicted
+++ resolved
@@ -1723,7 +1723,6 @@
 	return nil
 }
 
-<<<<<<< HEAD
 func (s *Store) funcTypeID(t *FunctionType) uint64 {
 	key := t.String()
 	id, ok := s.FunctionTypeIDs[key]
@@ -1733,6 +1732,16 @@
 	id = uint64(len(s.FunctionTypeIDs))
 	s.FunctionTypeIDs[key] = id
 	return id
+}
+
+// getModuleInstance returns an existing ModuleInstance if exists, or assigns a new one.
+func (s *Store) getModuleInstance(name string) *ModuleInstance {
+	m, ok := s.ModuleInstances[name]
+	if !ok {
+		m = &ModuleInstance{Exports: map[string]*ExportInstance{}}
+		s.ModuleInstances[name] = m
+	}
+	return m
 }
 
 func newTableInstance(min uint32, max *uint32) *TableInstance {
@@ -1749,14 +1758,4 @@
 		}
 	}
 	return tableInst
-=======
-// getModuleInstance returns an existing ModuleInstance if exists, or assigns a new one.
-func (s *Store) getModuleInstance(name string) *ModuleInstance {
-	m, ok := s.ModuleInstances[name]
-	if !ok {
-		m = &ModuleInstance{Exports: map[string]*ExportInstance{}}
-		s.ModuleInstances[name] = m
-	}
-	return m
->>>>>>> 2fe8dd8f
 }